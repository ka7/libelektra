# COMPILE #

## DEPENDENCIES ##

For the base system you only need cmake and build-essential (make, gcc,
some unix tools).

To build documentation you need doxygen, graphviz and [ronn](https://github.com/rtomayko/ronn/blob/master/INSTALLING#files).

To build pdf documentation you need pdflatex with

	texlive-fonts-recommended
	texlive-latex-recommended
	texlive-latex-extra

For the debian package, please refer to debian/control (in the debian
branch).

For the plugins, please refer to the README.md of the respective
plugin.



## PREPARATION ##

Elektra uses cmake.
Tested are cmake version 2.8.9 and version 3.0.2.

To configure Elektra graphically (with curses) run (.. belongs to command):

	mkdir build && cd build && ccmake ..

and press 'c':


All options described here, can also be used with cmake rather than
ccmake (.. belongs to the command!):

	mkdir build && cd build && cmake -D<OPTION1>=<VAR1> -D<OPTION2>=<VAR2> ..

For information what you can use as OPTION1 and OPTION2 see above.
Note to pass "" to VAR if it contains ;.
E.g.:

	cmake -DPLUGINS="dump;resolver;yajl" ..

Some scripts in the folder of the same name may help you running cmake.


### COMPILERS ###

For supported compilers see the automatic build farm on
http://build.libelektra.org:8080/

Additional gcc 4.6 armhf is tested regularly.



|   Compiler        |         Version             |      Target       |
|-------------------|-----------------------------|-------------------|
|      gcc          | gcc (Debian 4.7.2-5) 4.7.2  |      i386         |
|      gcc          | gcc (Debian 4.7.2-5) 4.7.2  |      amd64        |
|      gcc          | gcc 4.8                     |      amd64        |
|      gcc          | gcc 4.9                     |      amd64        |
|      gcc          | (Debian 4.4.5-8) 4.4.5      |      amd64        |
|      gcc          | (Debian 4.4.5-8) 4.3        |      amd64        |
|      gcc          | 4.6                         |      armhf        |
|      mingw        | 4.6                         |      i386         |
|      clang        | version 3.5.0-1~exp1        |x86_64-pc-linux-gnu|
|      icc          | 14.0.2 20140120             |x86_64-pc-linux-gnu|
|      gcc/g++      |                             | openbsd 4.9.3 (*) |


To change the compiler, use

	CMAKE_C_COMPILER and CMAKE_CXX_COMPILER.

for example to use gcc-4.3

	cmake -DCMAKE_C_COMPILER=gcc-4.3 -DCMAKE_CXX_COMPILER=g++-4.3 ..

(*) OpenBSD ships an old version of GCC per default, which can not compile Elektra.
A manual installation of egcc/eg++ is required. Note that not every OpenBSD
mirror provides the eg++ package. Elektra builds are confirmed with
egcc/eg++ 4.9.3 in OpenBSD 5.9.
The packages are called gcc and g++.
Compile with CC=/usr/local/bin/egcc CXX=/usr/local/bin/eg++

### OPTIONS ###

Some options, i.e. PLUGINS, BINDINGS and TOOLS are either:

- a list of elements separated with ;
   (note that shells typically need ; to be escaped)
- a special uppercase element that gets replaced by a list of elements, that are:
  - ALL to include all elements (except elements with unfulfilled dependencies)
  - NODEP to include all elements without dependencies
- elements prefixed with a minus symbol (-) to exclude an element

Examples for this are especially in the subsection PLUGINS below, but they work in the
same fashion for BINDINGS and TOOLS.

#### PLUGINS ####

Read about available plugins [here](/src/plugins/).

Because the core of elektra is minimal, plugins are needed to
actually read and write to configuration files (storage plugins),
commit the changes (resolver plugin, also takes care about how
the configuration files are named) and also do many other
tasks related to configuration.

The minimal set of plugins you should add:
- dump is the default storage.
  If you remove it, make sure you add another one and set
  `KDB_DEFAULT_STORAGE` to it.
- resolver is the default resolver.
  If you remove it, make sure you add another one and set
  `KDB_DEFAULT_RESOLVER` to it.
- sync is very useful to not lose any data.
  If you do not want to include it, make sure to set
  `/sw/elektra/kdb/#0/current/plugins` to a value not containing sync
  (e.g. an empty value).
  See [kdb-mount(1)](/doc/help/kdb-mount.md).

By default nearly all plugins are added. Only experimental plugins
will be omitted:

	-DPLUGINS="ALL;-EXPERIMENTAL"

To add also experimental plugins, you can use:

	-DPLUGINS=ALL

Note that plugins get dropped when dependencies are not satisfied.
To add all plugins except some plugins you can use:

	-DPLUGINS="ALL;-plugin1;-plugin2"

E.g. if you want all plugins except the jni plugin you would use:

	-DPLUGINS="ALL;-jni"

To add all plugins not having additional dependencies
(they need only POSIX), you can use

	-DPLUGINS=NODEP

Note, that every `infos/provides` and `infos/status` field written uppercase can
be used to select plugins that way.  You also can combine any of these fields
and add/remove other plugins to/from it, e.g. to include all plugins without deps,
that provide storage (except yajl) and are maintained, but not include all plugins
that are experimental, you would use:

	-DPLUGINS="NODEP;STORAGE;-yajl;MAINTAINED;-EXPERIMENTAL"

The inclusion is determined by following preferences:

1. if the plugin is explicit excluded with "-plugin"
2. if the plugin is explicit included with "plugin"
3. if the plugin is excluded via a category "-CATEGORY"
4. if the plugin is included via a category "CATEGORY"
5. the plugin is excluded if it is not mentioned at all

Note, that changing `PLUGINS` will not modifiy the defaults used
after Elektra was installed.  For this endeavour you need to change:

	-DKDB_DEFAULT_RESOLVER=resolver

and

	-DKDB_DEFAULT_STORAGE=dump

The default resolver+storage will write to `KDB_DB_FILE` and `KDB_DB_INIT`
([for bootstrapping](/doc/help/elektra-bootstrapping.md)).

Obviously, you can pass the exact list of plugins you want, e.g.:

	-DPLUGINS="resolver;sync;dump"

Some plugins are compile-time configureable. Then you can choose which
features are compiled in or out. This is especially important in the
bootstrapping phase, because then only the compiled in configuration
applies. To compile-time-configure a plugin, you just pass a underscore
(_) and flags after the name of the plugin.

The resolver distinguish between 3 different kind of flags:

	-DPLUGINS="resolver_baseflags_userflags_systemflags"

Following baseflags are available:

- 'c' for debugging conflicts
- 'f' for enabling file locking
- 'm' for enabling mutex locking

The user flags are (the order matters!):

- 'p' use passwd/ldap to lookup home directory using getpwuid_r
- 'h' use the environment variable HOME
- 'u' use the environment variable USER
- 'b' use the built-in default CMAKE variable KDB_DB_HOME

The system flags are (the order matters!):

- if a path that begins with / is chosen the system flags are irrelevant
  and the path is taken as-is.
- 'x' use the environment variable XDG_CONFIG_DIRS
  (: are interpreted as part of filename, no searching is done!)
  This option is not recommended (unless for testing), because it
  allows users to fake system configuration.
- 'b' use the built-in default CMAKE variable KDB_DB_SYSTEM

E.g. one may use:

	-DPLUGINS="resolver_lm_uhpb_b"

To add resolver_l_h_b you need to specify

	-DPLUGINS="resolver;resolver_l_h_b"

You can add resolver with any combination of the flags, even if they are
not available in `ALL`.



#### TOOLS ####

Tools are used to add extra functionality to Elektra.
The flag used to specify which tools are compiled is
`-DTOOLS`, thus flag works similarly to the `-DPLUGINS` flag,
but is more limited in its functionality (which does not
matter, because there are not so many tools).

To add all tools, you can use::

	-DTOOLS=ALL

To add all tools except of race, you can use:

	-DTOOLS="ALL;-race"

To specify specific tools you can use, e.g.:

	-DTOOLS=qt-gui;kdb


#### BINDINGS ####

Bindings are used in the same way as TOOLS.
For example you can use:

	-DBINDINGS=ALL

Note that the same languages are sometimes available over GI and SWIG.
In this case, the SWIG bindings are preferred.
To add all swig bindings (and also cpp), you can use:

	-DBINDINGS=SWIG;cpp

The SWIG executable my be specified with:

	-DSWIG_EXECUTABLE=...

If this option is not used, cmake will find the first occurrence of
``swig`` in your environment's path.

#### CMAKE_BUILD_TYPE  ####
Debug, Release or RelWithDebInfo
See help bar at bottom of ccmake for that option or:
http://www.cmake.org/Wiki/CMake_Useful_Variables

#### ELEKTRA_DEBUG_BUILD and ELEKTRA_VERBOSE_BUILD  ####

Only needed by Elektra developers.
Make the library to output logging information.
It is not recommended to use these options.

#### BUILD_DOCUMENTATION ####
build documentation with doxygen the kdb tool does only have the integrated docu at the moment


#### CMAKE_INSTALL_PREFIX ####
`CMAKE_INSTALL_PREFIX` defaults to `/usr/local`.
So by default most files will installed below `/usr/local`.
Exceptions to this are files handled by [INSTALL_SYSTEM_FILES](#install_system_files).

Edit that cache entry to change that behavior.
Also called system prefix within the documentation.

If you want to create a package afterwards it is ok to use
paths that you can write to (e.g. `-DCMAKE_INSTALL_PREFIX=/home/username/`)

#### LIB_SUFFIX ####
Lets you install libraries into architecture specific folder.
E.g. for 32/64 bit systems you might install libraries under
lib64. Set LIB_SUFFIX to 64 to achieve exactly that.
So the system library folder will be CMAKE_INSTALL_PREFIX/lib64
then.

#### TARGET_INCLUDE_FOLDER ####
By default include folders will be installed below
CMAKE_INSTALL_PREFIX/include/elektra
This entry let you change the elektra.
If the entry is empty, the include files will be
installed directly to CMAKE_INSTALL_PREFIX/include.

#### TARGET_PLUGIN_FOLDER ####
Similar to above, but with the plugins. Default is:
CMAKE_INSTALL_PREFIX/lib${LIB_SUFFIX}/elektra
It can be also left empty to install plugins next
to other libraries.


#### GTEST_ROOT ####
Specifies the root of the GoogleTest sources, to be used
for some of the tests. A CMakeLists.txt inside GTEST_ROOT
will be searched as way to detect a valid GoogleTest source
directory.
If it is "", an internal version of gtest will be used.

It is recommended that you browse through all of the options.
Afterwards press c again (maybe multiple times until all variables are
resolved) and then g to generate.  Finally press e to exit.

#### INSTALL_BUILD_TOOLS ####
Specifies that the build tools, i.e. `elektra-export-symbols` and `elektra-export-symbols`
are installed (by default off). Is needed for cross-compilation.

#### INSTALL_SYSTEM_FILES ####
Some of Elektras targets require to be installed into specific folders in the
file system hierarchy to work properly.

This variable is enabled by default but requires the install target to have the
rights to write into the corresponding folders. Set `-DINSTALL_SYSTEM_FILES=OFF`
if you do not need any of them.

If you do not have root rights you can copy them manually to your user folder.

Currently the installed system files are as following:

|   Module        |         Description             |      Install Path                      |
|-----------------|---------------------------------|----------------------------------------|
| bash-completion | bash tab auto completion file   | `completionsdir` from pkg-config       |
| zsh-completion  | zsh tab auto completion file    | /usr/share/zsh/vendor-completions      |
| GIR             | introspection file for bindings | `INTROSPECTION_GIRDIR` from pkg-config |
| GSettings       | GSettings backend module        | `GIO_MODULE_DIR` from pkg-config       |

<<<<<<< HEAD
(*) variable in bash-completions cmake file.
Without the variable set and pkg-config it will fall back to `/usr/share/bash-completion/completions`.

#### ENABLE_OPTIMIZATIONS ####
In order to keep the binaries as small as possible this flag allows to trade memory for speed.

=======
>>>>>>> 55cbb085

## BUILDING ##

### NO IDE ###

To build the source use:

    make

You can pass:
 -j for parallel builds
 VERBOSE=1 to see the invocations of the compiler


### CodeBlocks ###

You can build Elektra using Code::Blocks under Gentoo:

Precondition:
Make sure you have a compiler, xml2 (for kdb tool) and xsl (see later)
installed. cmake configure will help you with that, it will make sure you don't forget something
essential.

For Most Linux system all you have to do is open up a console and

        mkdir build
        cd build
        cmake .. -G 'CodeBlocks - Unix Makefiles'
        make package


Note  1:
	You can use other editor if you like just type cmake at the
	console to get a list of option you can pass to cmake as long as well
	as a list of what code editor project cmake can create.

Note 2:
	For Unix if you have nCurses install you can run ccmake to set important option after
	running cmake like to enable debug symbol.

Note 3:
	for Gentoo is recommend to emerge sys-apps/lsb-release to name the package
	right even thou not required.
<|MERGE_RESOLUTION|>--- conflicted
+++ resolved
@@ -346,15 +346,11 @@
 | GIR             | introspection file for bindings | `INTROSPECTION_GIRDIR` from pkg-config |
 | GSettings       | GSettings backend module        | `GIO_MODULE_DIR` from pkg-config       |
 
-<<<<<<< HEAD
 (*) variable in bash-completions cmake file.
 Without the variable set and pkg-config it will fall back to `/usr/share/bash-completion/completions`.
 
 #### ENABLE_OPTIMIZATIONS ####
 In order to keep the binaries as small as possible this flag allows to trade memory for speed.
-
-=======
->>>>>>> 55cbb085
 
 ## BUILDING ##
 
