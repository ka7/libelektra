 /***************************************************************************
                      keytest.c  -  Methods for Key manipulation
                             -------------------
    begin                : Fri Sep 26 2008
    copyright            : (C) 2008 by Markus Raab
    email                : elektra@markus-raab.org
 ***************************************************************************/

/***************************************************************************
 *                                                                         *
 *   This program is free software; you can redistribute it and/or modify  *
 *   it under the terms of the BSD License (revised).                      *
 *                                                                         *
 ***************************************************************************/


/**
 * @defgroup keytest Key :: Methods for Making Tests
 * @brief Methods to do various tests on Keys
 *
 * To use them:
 * @code
#include <kdb.h>
 * @endcode
 *
 *
 */



#ifdef HAVE_CONFIG_H
#include "config.h"
#endif

#if DEBUG && HAVE_STDIO_H
#include <stdio.h>
#endif

#ifdef HAVE_STDARG_H
#include <stdarg.h>
#endif

#ifdef HAVE_STRING_H
#include <string.h>
#endif

#ifdef HAVE_STDLIB_H
#include <stdlib.h>
#endif

#include "kdb.h"
#include "kdbprivate.h"


/**Clear flags of a key.
<<<<<<< HEAD
 *
 * If you want to get the current flags, just call
 * it with semiflag set to 0.
 *
 * @param key the key object to work with
 * @return -1 on null key
 * @return new flags for that key otherwise
 * @ingroup keytest
 */
=======
  *
  * Should be done only in kdbGet() part of plugins.
  *
  * If you want to get the current flags, just call
  * it with semiflag set to 0.
  *
  * @param key the key object to work with
  * @return -1 on null key
  * @return new flags for that key otherwise
  */
>>>>>>> d879d9f4
int keyClearSync (Key *key)
{
	if (!key) return -1;

	keyflag_t semiflag = KEY_FLAG_SYNC;

	semiflag=~semiflag;
	key->flags &= semiflag;

	return key->flags;
}



/**
 * Test if a key needs to be synced to backend storage.
 *
 * If any key modification took place the key will be flagged with
 * KEY_FLAG_SYNC so that kdbSet() knows which keys were modified
 * and which not.
 *
 * After keyNew() the flag will normally be set, but after kdbGet()
 * and kdbSet() the flag will be removed. When you modify the key
 * the flag will be set again.
 *
 * In your application you can make use of that flag to know
 * if you changed something in a key after a kdbGet() or kdbSet().
 *
 * @note Note that also changes in the meta data will set that flag.
 *
 * @see keyNew()
 * @param key the key object to work with
 * @return 1 if @p key was changed in memory, 0 otherwise
 * @return -1 on NULL pointer
 * @ingroup keytest
 */
int keyNeedSync(const Key *key)
{
	if (!key) return -1;

	return (key->flags & KEY_FLAG_SYNC) == KEY_FLAG_SYNC;
}



/**
 * Check whether a key is under the @p system namespace or not
 *
 * @param key the key object to work with
 * @return 1 if key name begins with @p system, 0 otherwise
 * @return -1 on NULL pointer
 * @see keyIsUser(), keySetName(), keyName()
 * @ingroup keytest
 *
 */
int keyIsSystem(const Key *key)
{
	if (!key) return -1;

	if (key->key) return keyNameIsSystem(key->key);
	else return 0;
}




/**
 * Check whether a key is under the @p user namespace or not.
 *
 * @param key the key object to work with
 * @return 1 if key name begins with @p user, 0 otherwise
 * @return -1 on NULL pointer
 * @see keyIsSystem(), keySetName(), keyName()
 * @ingroup keytest
 *
 */
int keyIsUser(const Key *key)
{
	if (!key) return -1;

	if (key->key) return keyNameIsUser(key->key);
	else return 0;
}

/**
 * Check if the key check is below the key key or not.
 *
 * Example:
@verbatim
key user/sw/app
check user/sw/app/key
@endverbatim
 *
 * returns true because check is below key
 *
 * Example:
@verbatim
key user/sw/app
check user/sw/app/folder/key
@endverbatim
 *
 * returns also true because check is indirect below key
 *
 * @param key the key object to work with
 * @param check the key to find the relative position of
 * @return 1 if check is below key
 * @return 0 if it is not below or if it is the same key
 * @see keySetName(), keyGetName(), keyIsDirectBelow()
 * @ingroup keytest
 *
 */
int keyIsBelow(const Key *key, const Key *check)
{
	const char * keyname = 0;
	const char * checkname = 0;
	ssize_t keysize = 0;
	ssize_t checksize = 0;

	if (!key || !check) return -1;

	keyname = keyName(key);
	checkname = keyName(check);
	keysize = keyGetNameSize(key);
	checksize = keyGetNameSize(check);

	if (keysize > checksize + 1) return 0;
	if (strncmp (keyname, checkname, keysize - 1)) return 0;
	if (checkname[keysize - 1] != '/') return 0;
	return 1;
}

/**
 * Check if a key is below or same or not.
 *
 * @param key the key object to work with
 * @see keyIsBelow()
 */
int keyIsBelowOrSame (const Key *key, const Key *check)
{
	const char *name1 = keyName(key);
	const char *name2 = keyName(check);

	if (keyIsBelow (key, check)) return 1;
	else if (!strcmp (name1, name2)) return 1;
	return 0;
}


/**
 * Check if the key check is direct below the key key or not.
 *
@verbatim
Example:
key user/sw/app
check user/sw/app/key

returns true because check is below key

Example:
key user/sw/app
check user/sw/app/folder/key

does not return true, because there is only a indirect relation
@endverbatim
 *
 * @param key the key object to work with
 * @param check the key to find the relative position of
 * @return 1 if check is below key
 * @return 0 if it is not below or if it is the same key
 * @return -1 on null pointer
 * @see keyIsBelow(), keySetName(), keyGetName()
 * @ingroup keytest
 *
 */
int keyIsDirectBelow(const Key *key, const Key *check)
{
	const char * checkname = 0;
	ssize_t keysize = 0;

	if (!key || !check) return -1;

	checkname = keyName(check);
	keysize = keyGetNameSize(key);

	if (!keyIsBelow(key, check)) return 0;
	if (strchr(checkname + keysize, '/')) return 0;
	return 1;
}


/**
 * Information about the relation in the hierarchy between
 * two keys.
 *
 * This function returns like keyCmp()
 * a number less than, equal to or greater than zero if
 * k1 is found, respectively, to be less than, to match, or
 * be greater than k2.
 *
 * But unlike keyCmp() the exact number gives information
 * about the exact hierarchical information.
 * Because of the additional checks this function is
 * slower.
 *
 * - If the keys are the same 0 is returned.
 * So it is the key itself.
@verbatim
user/key
user/key
@endverbatim
 *
 * - If the key is direct below the other one 1 is returned.
 * That means that, in terms of hierarchy, no other key is
 * between them - it is a direct child.
@verbatim
user/key/folder
user/key/folder/child
@endverbatim
 *
 * - If the key is below the other one, 2 is returned.
 * This is also called grand-child.
@verbatim
user/key/folder
user/key/folder/any/depth/deeper/grand-child
@endverbatim
 *
 * - If the keys are next to each other in hierarchy, 3 is returned.
 * This is also called siblings. (TODO not implemented)
@verbatim
user/key/myself
user/key/sibling
@endverbatim
 *
 * - If the keys are direct below a key which is next to the key, 4 is returned.
 * This is also called nephew. (TODO not implemented)
 * @verbatim
user/key/myself
user/key/sibling/nephew
@endverbatim
 *
 * - If the keys are below a key which is next to the key, 5 is returned.
 * This is also called grand-nephew. (TODO not implemented)
@verbatim
user/key/myself
user/key/sibling/any/depth/deeper/grand-nephew
@endverbatim
 *
 * - If there is no relation of the above, INT_MAX is returned.
@verbatim
user/key/myself
user/other/sibling/any/depth/deeper/nonrelated
@endverbatim
 *
 * The same holds true for the other direction, but with negative values.
 * For no relation INT_MIN is returned.
 *
 * @param k1 the first key object to compare with
 * @param k2 the second key object to compare with
 * @return the information of the relation, see text above
 * @ingroup keytest
 */
int keyRel (const Key *k1, const Key *k2)
{
	int res = keyCmp (k1, k2);
	if (!res) return 0;
	if (res < 0)
	{
		// swapping the keys
		const Key *tmp = k1;
		k1 = k2;
		k2 = tmp;
	}
	if (keyIsDirectBelow(k1, k2)) return 1*res;
	if (keyIsBelow(k1, k2)) return 2*res;
	// if (keyIsSibling(k1, k2)) return 3*res;
	// if (keyIsNephew(k1, k2)) return 4*res;
	// if (keyIsGrandNephew(k1, k2)) return 5*res;

	if (res < 0) return INT_MIN;
	else return INT_MAX;
}


/**
 * Check whether a key is inactive or not.
 *
 * In elektra terminology any key is inactive if the
 * it's basename starts with '.'. Inactive keys
 * must not have any meaning to applications, they
 * are reserved for users and administrators.
 *
 * To remove a whole hierarchy in elektra, don't
 * forget to pass option_t::KDB_O_INACTIVE to
 * kdbGet() to receive the inactive keys in order
 * to remove them.
 *
 * Otherwise you should not fetch these keys.
 *
 * @param key the key object to work with
 * @return 1 if the key is inactive, 0 otherwise
 * @return -1 on NULL pointer or when key has no name
 * @ingroup keytest
 *
 */
int keyIsInactive (const Key *key)
{
	char *name = 0;

	if (!key) return -1;

	name = strrchr (keyName(key), '/');

	if (!name) return -1;

	/* the slash can't be a trailing slash
	but there might be no name at all! */
	if (name[1] == '.') return 1;
	else return 0;
}




/**
 * Check if the mode for the key has access
 * privileges.
 *
 * In the filesys backend a key represented through
 * a file has the mode 664, but a key represented
 * through a folder 775. keyIsDir() checks if all
 * 3 executeable bits are set.
 *
 * If any executable bit is set it will be recognized
 * as a directory.
 *
 * @note keyIsDir may return true even though you
 *   can't access the directory.
 *
 * To know if you can access the directory, you
 * need to check, if your
 * - user ID is equal the key's
 *   user ID and the mode & 100 is true
 * - group ID is equal the key's
 *   group ID and the mode & 010 is true
 * - mode & 001 is true
 *
 * Accessing does not mean that you can get any value or
 * comments below, see @ref mode for more information.
 *
 * @note currently mountpoints can only where keyIsDir()
 *       is true (0.7.0) but this is likely to change.
 *
 * @param key the key object to work with
 * @return 1 if key is a directory, 0 otherwise
 * @return -1 on NULL pointer
 * @see keySetDir(), keySetMode()
 * @ingroup keytest
 */
int keyIsDir(const Key *key)
{
	mode_t mode;

	if (!key) return -1;

	mode = keyGetMode(key);

	return ((mode & KEY_DEF_DIR) != 0);
}


/**
 * Check if a key is binary type.
 *
 * The function checks if the key is a binary. Opposed to string values binary
 * values can have '\\0' inside the value and may not be terminated by a null
 * character. Their disadvantage is that you need to pass their size.
 *
 * Make sure to use this function and don't test the binary type another way to
 * ensure compatibility and to write less error prone programs.
 *
 * @return 1 if it is binary
 * @return 0 if it is not
 * @return -1 on NULL pointer
 * @see keyGetBinary(), keySetBinary()
 * @param key the key to check
 * @ingroup keytest
 */
int keyIsBinary(const Key *key)
{
	if (!key) return -1;

	return keyGetMeta(key, "binary") != 0;
}


/**
 * Check if a key is string type.
 *
 * String values are null terminated and are not allowed to have any '\\0' characters
 * inside the string.
 *
 * Make sure to use this function and don't test the string type another way to
 * ensure compatibility and to write less error prone programs.
 *
 * @return 1 if it is string
 * @return 0 if it is not
 * @return -1 on NULL pointer
 * @see keyGetString(), keySetString()
 * @param key the key to check
 * @ingroup keytest
 */
int keyIsString(const Key *key)
{
	if (!key) return -1;

	return keyGetMeta(key, "binary") == 0;
}





/**
 * Compare 2 keys.
 *
 * The returned flags bit array has 1s (differ) or 0s (equal) for each key
 * meta info compared, that can be logically ORed using @c #keyswitch_t flags.
 * The flags you can use are @link keyswitch_t::KEY_TYPE KEY_TYPE
 * @endlink, @link keyswitch_t::KEY_NAME KEY_NAME @endlink,
 * @link keyswitch_t::KEY_VALUE KEY_VALUE @endlink,
 * @link keyswitch_t::KEY_OWNER KEY_OWNER @endlink,
 * @link keyswitch_t::KEY_COMMENT KEY_COMMENT @endlink,
 * @link keyswitch_t::KEY_UID KEY_UID @endlink,
 * @link keyswitch_t::KEY_GID KEY_GID @endlink,
 * @link keyswitch_t::KEY_MODE KEY_MODE @endlink and
 *
 * @par A very simple example would be
 * @code
Key *key1, *key;
uint32_t changes;

// omited key1 and key2 initialization and manipulation

changes=keyCompare(key1,key2);

if (changes == 0) printf("key1 and key2 are identicall\n");

if (changes & KEY_VALUE)
	printf("key1 and key2 have different values\n");
 
if (changes & KEY_UID)
	printf("key1 and key2 have different UID\n");
 
 *
 * @endcode
 *
 * 
 * @par Example of very powerfull specific Key lookup in a KeySet:
 * @code
KDB *handle = kdbOpen();
KeySet *ks=ksNew(0);
Key *base = keyNew ("user/sw/MyApp/something", KEY_END);
Key *current;
uint32_t match;
uint32_t interests;


kdbGetByName(handle, ks, "user/sw/MyApp", 0);

// we are interested only in key type and access permissions
interests=(KEY_TYPE | KEY_MODE);

ksRewind(ks);   // put cursor in the begining
while ((curren=ksNext(ks))) {
	match=keyCompare(current,base);
	
	if ((~match & interests) == interests)
		printf("Key %s has same type and permissions of base key",keyName(current));

	// continue walking in the KeySet....
}

// now we want same name and/or value
interests=(KEY_NAME | KEY_VALUE);

// we don't really need ksRewind(), since previous loop achieved end of KeySet
ksRewind(ks);
while ((current=ksNext(ks))) {
	match=keyCompare(current,base);

	if ((~match & interests) == interests) {
		printf("Key %s has same name, value, and sync status
			of base key",keyName(current));
	}
	// continue walking in the KeySet....
}

keyDel(base);
ksDel(ks);
kdbClose (handle);
 * @endcode
 * 
 * @return a bit array pointing the differences
 * @param key1 first key
 * @param key2 second key
 * @see #keyswitch_t
 * @ingroup keytest
 */
keyswitch_t keyCompare(const Key *key1, const Key *key2)
{
	keyswitch_t ret=0;
	const char *name1 = keyName(key1);
	const char *name2 = keyName(key2);
	const char *comment1 = keyComment(key1);
	const char *comment2 = keyComment(key2);
	const char *owner1 = keyOwner(key1);
	const char *owner2 = keyOwner(key2);
	const void *value1 = keyValue(key1);
	const void *value2 = keyValue(key2);
	ssize_t size1 = keyGetValueSize(key1);
	ssize_t size2 = keyGetValueSize(key2);


	if (keyGetUID(key1) != keyGetUID(key2))        ret|=KEY_UID;
	if (keyGetGID(key1) != keyGetGID(key2))        ret|=KEY_GID;
	if (keyGetMode(key1)!= keyGetMode(key2))  ret|=KEY_MODE;
	if (strcmp(name1, name2))          ret|=KEY_NAME;
	if (strcmp(comment1, comment2))    ret|=KEY_COMMENT;
	if (strcmp(owner1, owner2))        ret|=KEY_OWNER;
	if (size1 != size2)                ret|=KEY_VALUE;
	if (memcmp(value1, value2, size1)) ret|=KEY_VALUE;

	return ret;
}

<|MERGE_RESOLUTION|>--- conflicted
+++ resolved
@@ -53,7 +53,8 @@
 
 
 /**Clear flags of a key.
-<<<<<<< HEAD
+ *
+ * @todo Should be done only in kdbGet() part of plugins.
  *
  * If you want to get the current flags, just call
  * it with semiflag set to 0.
@@ -62,19 +63,8 @@
  * @return -1 on null key
  * @return new flags for that key otherwise
  * @ingroup keytest
- */
-=======
-  *
-  * Should be done only in kdbGet() part of plugins.
-  *
-  * If you want to get the current flags, just call
-  * it with semiflag set to 0.
-  *
-  * @param key the key object to work with
-  * @return -1 on null key
-  * @return new flags for that key otherwise
-  */
->>>>>>> d879d9f4
+ *
+ */
 int keyClearSync (Key *key)
 {
 	if (!key) return -1;
