--- conflicted
+++ resolved
@@ -57,11 +57,7 @@
 char *p=keyName;
 size_t size=0;
 int level=0;
-<<<<<<< HEAD
 char buffer[20]; // TODO: make sure buffer size is ok
-=======
-char buffer[20]; // dont do that
->>>>>>> 9eeabca2
 
 p=keyName;
 while (*(p=keyNameGetOneLevel(p+size,&size)))
