/**
 * @file
 *
 * @brief Interna of mount functionality.
 *
 * @copyright BSD License (see doc/LICENSE.md or http://www.libelektra.org)
 */

#ifdef HAVE_KDBCONFIG_H
#include "kdbconfig.h"
#endif

#if DEBUG && defined(HAVE_STDIO_H)
#include <stdio.h>
#endif

#ifdef HAVE_LOCALE_H
#include <locale.h>
#endif

#ifdef HAVE_STDLIB_H
#include <stdlib.h>
#endif

#ifdef HAVE_STRING_H
#include <string.h>
#endif

#ifdef HAVE_STDIO_H
#include <stdio.h>
#endif

#include "kdbinternal.h"


/**
 * Creates a trie from a given configuration.
 *
 * The config will be deleted within this function.
 *
 * @notemountDefault is not allowed to be executed before
 *
 * @param kdb the handle to work with
 * @param modules the current list of loaded modules
 * @param config the configuration which should be used to build up the trie.
 * @param errorKey the key used to report warnings
 * @retval -1 on failure
 * @retval 0 on success
 * @ingroup mount
 */
int mountOpen (KDB * kdb, KeySet * config, KeySet * modules, Key * errorKey)
{
	Key * root;
	Key * cur;

	ksRewind (config);
	root = ksLookupByName (config, "system/elektra/mountpoints", KDB_O_CREATE);

	int ret = 0;
	while ((cur = ksNext (config)) != 0)
	{
		if (keyRel (root, cur) == 1)
		{
			KeySet * cut = ksCut (config, cur);
			Backend * backend = backendOpen (cut, modules, errorKey);

			if (!backend)
			{
				ELEKTRA_ADD_WARNING (24, errorKey, "could not create missing backend");
				ret = -1;
				continue;
			}

			if (!backend->mountpoint)
			{
				ELEKTRA_ADD_WARNING (25, errorKey, "no mountpoint");
				ret = -1;
				backendClose (backend, errorKey);
				continue;
			}

			if (mountBackend (kdb, backend, errorKey) == -1)
			{
				ELEKTRA_ADD_WARNING (24, errorKey, "mounting of backend failed");
				ret = -1;
				/* mountBackend modified the refcounter. */
				backend->refcounter = 1;
				backendClose (backend, errorKey);
				continue;
			}
		}
	}
	ksDel (config);

	return ret;
}


/** Reopens the default backend and mounts the default backend if needed.
 *
 * @pre Default Backend is closed. mountOpen was executed before.
 *
 * @param kdb the handle to work with
 * @param modules the current list of loaded modules
 * @param errorKey the key used to report warnings
 * @retval -1 on error
 * @retval 0 on success
 * @ingroup mount
 */
int mountDefault (KDB * kdb, KeySet * modules, int inFallback, Key * errorKey)
{
	// open the defaultBackend the first time
	kdb->defaultBackend = backendOpenDefault (modules, KDB_DB_FILE, errorKey);
	kdb->initBackend = 0;

	if (!kdb->defaultBackend)
	{
		ELEKTRA_ADD_WARNING (43, errorKey, "could not (re)open default backend");
		return -1;
	}

	if (!inFallback)
	{
		/* Reopen the init Backend for fresh user experience (update issue) */
		kdb->initBackend = backendOpenDefault (modules, KDB_DB_INIT, errorKey);

		if (!kdb->initBackend)
		{
			ELEKTRA_ADD_WARNING (43, errorKey, "could not (re)open init backend");
			return -1;
		}
	}

	Key * key = 0;
	Backend * backend = 0;

	for (elektraNamespace ns = KEY_NS_FIRST; ns <= KEY_NS_LAST; ++ns)
	{
		switch (ns)
		{
		case KEY_NS_SPEC:
			key = keyNew ("spec", KEY_VALUE, "default", KEY_END);
			backend = mountGetBackend (kdb, key);
			if (backend != kdb->defaultBackend)
			{
				/* It does not matter that spec is not reachable anymore */
				keyDel (key);
			}
			else
			{
				/* User is reachable, so append that to split */
				splitAppend (kdb->split, backend, key, 2);
			}
			break;
		case KEY_NS_DIR:
			key = keyNew ("dir", KEY_VALUE, "default", KEY_END);
			backend = mountGetBackend (kdb, key);
			if (backend != kdb->defaultBackend)
			{
				/* It does not matter that dir is not reachable anymore */
				keyDel (key);
			}
			else
			{
				/* Dir is reachable, so append that to split */
				splitAppend (kdb->split, backend, key, 2);
			}
			break;
		case KEY_NS_SYSTEM:
			/* We want system/elektra still reachable
			 * through default backend.
			 * First check if it is still reachable.
			 */
			if (inFallback)
			{
				key = keyNew (KDB_SYSTEM_ELEKTRA, KEY_END);
				backend = mountGetBackend (kdb, key);
				keyDel (key);
				if (backend != kdb->defaultBackend)
				{
					/* It is not reachable, mount it */
					mountBackend (kdb, kdb->defaultBackend, errorKey);
					/*mountBackend will set refcounter*/
					++kdb->defaultBackend->refcounter;
					kdb->split->syncbits[kdb->split->size - 1] = 2;
				}
				else
				{
					/* Lets add the reachable default backend to split.
					   Note that it is not possible that system/elektra has the default
					   backend, but system has not. */
					splitAppend (kdb->split, backend, keyNew ("system", KEY_VALUE, "default", KEY_END), 2);
				}
			}
			else
			{
				/* We want system/elektra still reachable
				 * through bootstrap backend. */
				mountBackend (kdb, kdb->initBackend, errorKey);
				/*mountBackend will set refcounter*/
				++kdb->initBackend->refcounter;
				kdb->split->syncbits[kdb->split->size - 1] = 2;

				key = keyNew ("system", KEY_VALUE, "default", KEY_END);
				backend = mountGetBackend (kdb, key);
				if (backend != kdb->defaultBackend)
				{
					/* It does not matter that system is not reachable anymore */
					keyDel (key);
				}
				else
				{
					/* System is reachable, so append that to split */
					splitAppend (kdb->split, backend, key, 2);
				}
			}
			break;
		case KEY_NS_USER:
			key = keyNew ("user", KEY_VALUE, "default", KEY_END);
			backend = mountGetBackend (kdb, key);
			if (backend != kdb->defaultBackend)
			{
				/* It does not matter that user is not reachable anymore */
				keyDel (key);
			}
			else
			{
				/* User is reachable, so append that to split */
				splitAppend (kdb->split, backend, key, 2);
			}
			break;
		case KEY_NS_EMPTY:
		case KEY_NS_PROC:
		case KEY_NS_NONE:
		case KEY_NS_META:
		case KEY_NS_CASCADING:
			break;
		}
	}

	return 0;
}

KeySet * elektraMountGlobalsGetConfig (Key * cur, KeySet * global)
{
	// putting together the plugins configuration KeySet.
	Key * sysConfigCutKey = keyDup (cur);
	keyAddBaseName (sysConfigCutKey, "system");
	Key * usrConfigCutKey = keyDup (cur);
	keyAddBaseName (usrConfigCutKey, "user");
	KeySet * sysConfigKS = ksCut (global, sysConfigCutKey);
	KeySet * usrConfigKS = ksCut (global, usrConfigCutKey);
	KeySet * renamedSysConfig = elektraRenameKeys (sysConfigKS, "system");
	KeySet * renamedUsrConfig = elektraRenameKeys (usrConfigKS, "user");
	ksDel (sysConfigKS);
	ksDel (usrConfigKS);
	keyDel (usrConfigCutKey);
	keyDel (sysConfigCutKey);
	KeySet * config = ksNew (0, KS_END);
	ksAppend (config, renamedSysConfig);
	ksAppend (config, renamedUsrConfig);
	ksDel (renamedSysConfig);
	ksDel (renamedUsrConfig);

	return config;
}

Key * elektraMountGlobalsFindPlugin (KeySet * referencePlugins, Key * cur)
{
	Key * refKey;
	Key * searchKey = keyNew ("/", KEY_END);
	keyAddBaseName (searchKey, keyString (cur));
	refKey = ksLookup (referencePlugins, searchKey, 0);
	keyDel (searchKey);
	return refKey;
}

Plugin * elektraMountGlobalsLoadPlugin (KeySet * referencePlugins, Key * cur, KeySet * global, KeySet * modules, Key * errorKey)
{
	Plugin * plugin;
	Key * refKey = elektraMountGlobalsFindPlugin (referencePlugins, cur);

	if (refKey)
	{
		// plugin already loaded, just reference it
		plugin = *(Plugin **)keyValue (refKey);
		plugin->refcounter += 1;
	}
	else
	{
		KeySet * config = elektraMountGlobalsGetConfig (cur, global);
		const char * pluginName = keyString (cur);
		// loading the new plugin
		plugin = elektraPluginOpen (pluginName, modules, ksDup (config), errorKey);
		if (!plugin)
		{
			ELEKTRA_ADD_WARNING (64, errorKey, pluginName);
			return NULL;
		}

		// saving the plugin reference to avoid having to load the plugin multiple times
		refKey = keyNew ("/", KEY_BINARY, KEY_SIZE, sizeof (Plugin *), KEY_VALUE, &plugin, KEY_END);
		keyAddBaseName (refKey, keyString (cur));
		ksAppendKey (referencePlugins, refKey);
		keyDel (refKey);
		ksDel (config);
	}

	return plugin;
}

int mountGlobals (KDB * kdb, KeySet * keys, KeySet * modules, Key * errorKey)
{
	int retval = 0;
	Key * root = ksLookupByName (keys, "system/elektra/globalplugins", 0);
	if (!root)
	{
		ELEKTRA_LOG ("no global configuration, assuming spec as default");
		ksDel (keys);
<<<<<<< HEAD
		keys = ksNew (19, keyNew ("system/elektra/globalplugins", KEY_END),
			      keyNew ("system/elektra/globalplugins/postcommit", KEY_VALUE, "list", KEY_END),
			      keyNew ("system/elektra/globalplugins/postcommit/user", KEY_VALUE, "list", KEY_END),
			      keyNew ("system/elektra/globalplugins/postcommit/user/placements", KEY_END),
			      keyNew ("system/elektra/globalplugins/postcommit/user/placements/error", KEY_VALUE,
				      "prerollback postrollback", KEY_END),
			      keyNew ("system/elektra/globalplugins/postcommit/user/placements/get", KEY_VALUE,
				      "pregetstorage postgetstorage", KEY_END),
			      keyNew ("system/elektra/globalplugins/postcommit/user/placements/set", KEY_VALUE,
				      "presetstorage precommit postcommit", KEY_END),
			      keyNew ("system/elektra/globalplugins/postcommit/user/plugins", KEY_END),
			      keyNew ("system/elektra/globalplugins/postcommit/user/plugins/#0", KEY_VALUE, "spec", KEY_END),
			      keyNew ("system/elektra/globalplugins/postcommit/user/plugins/#0/placements", KEY_VALUE, "spec", KEY_END),
			      keyNew ("system/elektra/globalplugins/postcommit/user/plugins/#0/placements/error", KEY_END),
			      keyNew ("system/elektra/globalplugins/postcommit/user/plugins/#0/placements/get", KEY_VALUE, "postgetstorage",
				      KEY_END),
			      keyNew ("system/elektra/globalplugins/postcommit/user/plugins/#0/placements/set", KEY_VALUE, "presetstorage",
				      KEY_END),
			      keyNew ("system/elektra/globalplugins/postgetstorage", KEY_VALUE, "list", KEY_END),
			      keyNew ("system/elektra/globalplugins/postrollback", KEY_VALUE, "list", KEY_END),
			      keyNew ("system/elektra/globalplugins/precommit", KEY_VALUE, "list", KEY_END),
			      keyNew ("system/elektra/globalplugins/pregetstorage", KEY_VALUE, "list", KEY_END),
			      keyNew ("system/elektra/globalplugins/prerollback", KEY_VALUE, "list", KEY_END),
			      keyNew ("system/elektra/globalplugins/presetstorage", KEY_VALUE, "list", KEY_END), KS_END);
		root = ksHead (keys);
=======
		return retval;
>>>>>>> c3922a01
	}
	for (int i = 0; i < NR_GLOBAL_POSITIONS; ++i)
		for (int j = 0; j < NR_GLOBAL_SUBPOSITIONS; ++j)
			kdb->globalPlugins[i][j] = NULL;

	KeySet * global = ksCut (keys, root);
	Key * cur;
	KeySet * referencePlugins = ksNew (0, KS_END);
	while ((cur = ksNext (global)) != NULL)
	{
		// the cutpoints for the plugin configs are always directly below the "root", ignore everything else
		if (keyRel (root, cur) != 1) continue;
		const char * placement = keyBaseName (cur);

		for (GlobalpluginPositions i = 0; i < NR_GLOBAL_POSITIONS; ++i)
		{
			if (!strcasecmp (placement, GlobalpluginPositionsStr[i]))
			{
#if DEBUG && VERBOSE
				printf ("mounting global plugin %s to %s\n", pluginName, placement);
#endif
				// load plugins in implicit max once placement
				Plugin * plugin = elektraMountGlobalsLoadPlugin (referencePlugins, cur, global, modules, errorKey);
				if (!plugin)
					retval = -1; // error loading plugin
				else
					kdb->globalPlugins[i][MAXONCE] = plugin;

				// load plugins in explicit placements
				const char * placementName = keyName (cur);
				Key * placementKey = ksLookupByName (global, placementName, 0);
				KeySet * subPositions = ksCut (global, placementKey);
				Key * curSubPosition;
				while ((curSubPosition = ksNext (subPositions)) != NULL)
				{
					if (keyRel (placementKey, curSubPosition) != 1) continue;
					const char * subPlacement = keyBaseName (curSubPosition);

					for (GlobalpluginSubPositions j = 0; j < NR_GLOBAL_SUBPOSITIONS; ++j)
					{
<<<<<<< HEAD
						ksDel (keys);
						ELEKTRA_ADD_WARNING (64, errorKey, pluginName);
						return -1;
=======
						if (j == MAXONCE) continue;

						if (!strcasecmp (subPlacement, GlobalpluginSubPositionsStr[j]))
						{
							Plugin * subPlugin = elektraMountGlobalsLoadPlugin (
								referencePlugins, curSubPosition, subPositions, modules, errorKey);
							if (!subPlugin)
								retval = -1; // error loading plugin
							else
								kdb->globalPlugins[i][j] = subPlugin;
						}
>>>>>>> c3922a01
					}
				}
				ksDel (subPositions);
			}
		}
	}
	ksDel (global);
	ksDel (keys);
	ksDel (referencePlugins);
	return retval;
}

/** Mount all module configurations.
 *
 * @param kdb the handle to work with
 * @param modules the current list of loaded modules
 * @param errorKey the key used to report warnings
 * @ingroup mount
 * @retval -1 if not rootkey was found
 * @retval 0 otherwise
 */
int mountModules (KDB * kdb, KeySet * modules, Key * errorKey)
{
	Key * root;
	Key * cur;

	root = ksLookupByName (modules, "system/elektra/modules", 0);

	if (!root)
	{
		ELEKTRA_ADD_WARNING (23, errorKey, "no root key found for modules");
		return -1;
	}

	KeySet * alreadyMounted = ksNew (5, KS_END);
	ssize_t oldSize = 0;

	while ((cur = ksNext (modules)) != 0)
	{
		Backend * backend = backendOpenModules (modules, errorKey);
		ksAppendKey (alreadyMounted, backend->mountpoint);
		if (ksGetSize (alreadyMounted) == oldSize)
		{
			// we already mounted that before
			backendClose (backend, errorKey);
			continue;
		}
		++oldSize;
		mountBackend (kdb, backend, errorKey);
	}

	ksDel (alreadyMounted);

	return 0;
}

/** Mount the version backend
 *
 * @param kdb the handle to work with
 * @param errorKey the key used to report warnings
 * @ingroup mount
 * @retval 0 on success
 */
int mountVersion (KDB * kdb, Key * errorKey)
{
	Backend * backend = backendOpenVersion (errorKey);
	mountBackend (kdb, backend, errorKey);

	return 0;
}

/**
 * Mounts a backend into the trie.
 *
 * @pre user must pass correctly allocated backend
 * @post sets reference counter of backend
 *
 * @warning in case of init and default backends, the reference counter needs to
 * be modified *after* calling mountBackend.
 *
 * @param kdb the handle to work with
 * @param backend the backend to mount
 * @param errorKey the key used to report warnings
 * @retval -1 on failure
 * @retval 1 on success
 * @ingroup mount
 */
int mountBackend (KDB * kdb, Backend * backend, Key * errorKey ELEKTRA_UNUSED)
{

	char * mountpoint;
	/* 20 is enough for any of the combinations below. */
	mountpoint = elektraMalloc (keyGetNameSize (backend->mountpoint) + 20);

	/* Note that you must set the refcounter to the number of insertions
	   into the trie */

	if (!strcmp (keyName (backend->mountpoint), ""))
	{
		/* Default backend */
		sprintf (mountpoint, "system/elektra/");
		kdb->trie = trieInsert (kdb->trie, mountpoint, backend);
		splitAppend (kdb->split, backend, keyNew ("system/elektra/", KEY_VALUE, "default", KEY_END), 0);
		backend->refcounter = 1;
	}
	else if (!strcmp (keyName (backend->mountpoint), "/"))
	{
		/* Root backend */
		backend->refcounter = 0;
		for (elektraNamespace ns = KEY_NS_FIRST; ns <= KEY_NS_LAST; ++ns)
		{
			switch (ns)
			{
			case KEY_NS_SPEC:
				sprintf (mountpoint, "spec%s", keyName (backend->mountpoint));
				kdb->trie = trieInsert (kdb->trie, mountpoint, backend);
				splitAppend (kdb->split, backend, keyNew ("spec", KEY_VALUE, "root", KEY_END), 2);
				++backend->refcounter;
				break;
			case KEY_NS_DIR:
				sprintf (mountpoint, "dir%s", keyName (backend->mountpoint));
				kdb->trie = trieInsert (kdb->trie, mountpoint, backend);
				splitAppend (kdb->split, backend, keyNew ("dir", KEY_VALUE, "root", KEY_END), 2);
				++backend->refcounter;
				break;
			case KEY_NS_USER:
				sprintf (mountpoint, "user%s", keyName (backend->mountpoint));
				kdb->trie = trieInsert (kdb->trie, mountpoint, backend);
				splitAppend (kdb->split, backend, keyNew ("user", KEY_VALUE, "root", KEY_END), 2);
				++backend->refcounter;
				break;
			case KEY_NS_SYSTEM:
				sprintf (mountpoint, "system%s", keyName (backend->mountpoint));
				kdb->trie = trieInsert (kdb->trie, mountpoint, backend);
				splitAppend (kdb->split, backend, keyNew ("system", KEY_VALUE, "root", KEY_END), 2);
				++backend->refcounter;
				break;
			case KEY_NS_PROC:
			case KEY_NS_EMPTY:
			case KEY_NS_NONE:
			case KEY_NS_META:
			case KEY_NS_CASCADING:
				break;
			}
		}
	}
	else if (keyName (backend->mountpoint)[0] == '/')
	{
		/* Cascading Backend */
		backend->refcounter = 0;
		for (elektraNamespace ns = KEY_NS_FIRST; ns <= KEY_NS_LAST; ++ns)
		{
			switch (ns)
			{
			case KEY_NS_DIR:
				sprintf (mountpoint, "dir%s/", keyName (backend->mountpoint));
				kdb->trie = trieInsert (kdb->trie, mountpoint, backend);
				splitAppend (kdb->split, backend, keyNew (mountpoint, KEY_VALUE, keyString (backend->mountpoint), KEY_END),
					     2);
				++backend->refcounter;
				break;
			case KEY_NS_USER:
				sprintf (mountpoint, "user%s/", keyName (backend->mountpoint));
				kdb->trie = trieInsert (kdb->trie, mountpoint, backend);
				splitAppend (kdb->split, backend, keyNew (mountpoint, KEY_VALUE, keyString (backend->mountpoint), KEY_END),
					     2);
				++backend->refcounter;
				break;
			case KEY_NS_SYSTEM:
				sprintf (mountpoint, "system%s/", keyName (backend->mountpoint));
				kdb->trie = trieInsert (kdb->trie, mountpoint, backend);
				splitAppend (kdb->split, backend, keyNew (mountpoint, KEY_VALUE, keyString (backend->mountpoint), KEY_END),
					     2);
				++backend->refcounter;
				break;
			case KEY_NS_SPEC:
			// excluded on purpose because mounting spec is a separate step
			// (see specmount)
			case KEY_NS_EMPTY:
			case KEY_NS_PROC:
			case KEY_NS_NONE:
			case KEY_NS_META:
			case KEY_NS_CASCADING:
				break;
			}
		}
	}
	else
	{
		/* Common single mounted backend */
		sprintf (mountpoint, "%s/", keyName (backend->mountpoint));
		kdb->trie = trieInsert (kdb->trie, mountpoint, backend);
		splitAppend (kdb->split, backend, keyDup (backend->mountpoint), 0);
		backend->refcounter = 1;
	}

	elektraFree (mountpoint);

	return 1;
}


/**
 * Lookup a mountpoint in a handle for a specific key.
 *
 * Will return a key representing the mountpoint or null
 * if there is no appropriate mountpoint e.g. its the
 * root mountpoint.
 *
 * @par Example:
 * @code
Key * key = keyNew ("system/template");
KDB * handle = kdbOpen();
Key *mountpoint=0;
mountpoint=kdbGetMountpoint(handle, key);

printf("The backend I am using is %s mounted in %s\n",
	keyValue(mountpoint),
	keyName(mountpoint));
kdbClose (handle);
keyDel (key);
 * @endcode
 *
 *
 * @param handle is the data structure, where the mounted directories are saved.
 * @param where the key, that should be looked up.
 * @return the mountpoint associated with the key
 * @ingroup mount
 */
Key * mountGetMountpoint (KDB * handle, const Key * where)
{
	Backend * backend_handle;

	backend_handle = mountGetBackend (handle, where);
	if (!backend_handle)
	{
		return 0;
	}

	return backend_handle->mountpoint;
}


/**
 * Lookup a backend handle for a specific key.
 *
 * The required canonical name is ensured by using a key as parameter,
 * which will transform the key to canonical representation.
 *
 * Will return handle when no more specific KDB could be
 * found.
 *
 * If key is 0 or invalid the default backend will be returned.
 *
 * @param handle is the data structure, where the mounted directories are saved.
 * @param key the key, that should be looked up.
 * @return the backend handle associated with the key
 * @ingroup mount
 */
Backend * mountGetBackend (KDB * handle, const Key * key)
{
	if (!key || !strcmp (keyName (key), "")) return handle->defaultBackend;

	Backend * ret = trieLookup (handle->trie, key);
	if (!ret) return handle->defaultBackend;
	return ret;
}<|MERGE_RESOLUTION|>--- conflicted
+++ resolved
@@ -317,7 +317,6 @@
 	{
 		ELEKTRA_LOG ("no global configuration, assuming spec as default");
 		ksDel (keys);
-<<<<<<< HEAD
 		keys = ksNew (19, keyNew ("system/elektra/globalplugins", KEY_END),
 			      keyNew ("system/elektra/globalplugins/postcommit", KEY_VALUE, "list", KEY_END),
 			      keyNew ("system/elektra/globalplugins/postcommit/user", KEY_VALUE, "list", KEY_END),
@@ -343,9 +342,6 @@
 			      keyNew ("system/elektra/globalplugins/prerollback", KEY_VALUE, "list", KEY_END),
 			      keyNew ("system/elektra/globalplugins/presetstorage", KEY_VALUE, "list", KEY_END), KS_END);
 		root = ksHead (keys);
-=======
-		return retval;
->>>>>>> c3922a01
 	}
 	for (int i = 0; i < NR_GLOBAL_POSITIONS; ++i)
 		for (int j = 0; j < NR_GLOBAL_SUBPOSITIONS; ++j)
@@ -386,11 +382,6 @@
 
 					for (GlobalpluginSubPositions j = 0; j < NR_GLOBAL_SUBPOSITIONS; ++j)
 					{
-<<<<<<< HEAD
-						ksDel (keys);
-						ELEKTRA_ADD_WARNING (64, errorKey, pluginName);
-						return -1;
-=======
 						if (j == MAXONCE) continue;
 
 						if (!strcasecmp (subPlacement, GlobalpluginSubPositionsStr[j]))
@@ -402,7 +393,6 @@
 							else
 								kdb->globalPlugins[i][j] = subPlugin;
 						}
->>>>>>> c3922a01
 					}
 				}
 				ksDel (subPositions);
