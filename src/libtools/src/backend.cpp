/**
 * \file
 *
 * \brief Implementation of backend
 *
 * \copyright BSD License (see doc/COPYING or http://www.libelektra.org)
 *
 */




#include <backend.hpp>
#include <backends.hpp>


#include <kdbmodule.h>
#include <kdbplugin.h>
#include <kdbprivate.h>
#include <helper/keyhelper.hpp>

#include <algorithm>



#include <kdb.hpp>
#include <cassert>


using namespace std;


namespace kdb
{


namespace tools
{


/** Creates a new backend with a given name and mountpoint.
 * Parameters are needed for serialisation only, so you can
 * keep them empty if you do not want to serialise.
 *
 * */
Backend::Backend()
{
}


/**
 * @brief Sets the mountpoint for the backend
 *
 * @throw MountpointInvalidException
 * @throw MountpointAlreadyInUseException
 *
 * @param mountpoint the key name will be used as mountpoint.
 *    It is allowed to pass a key with a KEY_CASCADING_NAME
 *
 * @param mountConf needs to include the keys below
 * system/elektra/mountpoints
 */
void Backend::setMountpoint(Key mountpoint, KeySet mountConf)
{
	Backends::BackendInfoVector info = Backends::getBackendInfo(mountConf);
	std::string namesAsString;
	std::vector <std::string> alreadyUsedMountpoints;
	alreadyUsedMountpoints.push_back("system/elektra");
	for (Backends::BackendInfoVector::const_iterator it=info.begin();
			it!=info.end(); ++it)
	{
		std::string const & name = it->mountpoint;
		if (name == "/")
		{
			alreadyUsedMountpoints.push_back("spec");
			alreadyUsedMountpoints.push_back("proc");
			alreadyUsedMountpoints.push_back("dir");
			alreadyUsedMountpoints.push_back("user");
			alreadyUsedMountpoints.push_back("system");
		}
		else if (name.at(0) == '/')
		{
			alreadyUsedMountpoints.push_back(Key ("proc" + name, KEY_END).getName());
			alreadyUsedMountpoints.push_back(Key ("dir" + name, KEY_END).getName());
			alreadyUsedMountpoints.push_back(Key ("user" + name, KEY_END).getName());
			alreadyUsedMountpoints.push_back(Key ("system" + name, KEY_END).getName());
		}
		else
		{
			alreadyUsedMountpoints.push_back(name);
		}
		namesAsString += name;
		namesAsString += " ";
	}

	// STEP 0: check for null key
	if (!mountpoint)
	{
		throw MountpointAlreadyInUseException(
<<<<<<< HEAD
			std::string("Mountpoint ") +
			mountpoint.getName() +
			" is one of the already used names: " +
			namesInString
			);
=======
			"Null mountpoint not allowed");
>>>>>>> 088b7a5a
	}

	std::string smp = mountpoint.getName();

	// STEP 1: check for empty name
	if (smp.empty())
	{
		throw MountpointAlreadyInUseException(
			"Empty mountpoint not allowed");
	}

	// STEP 2: check for name match
	if (smp == "/")
	{
		Key specmp ("spec", KEY_END);
		if (std::find(alreadyUsedMountpoints.begin(), alreadyUsedMountpoints.end(), specmp.getName()) != alreadyUsedMountpoints.end())
		{
			throw MountpointAlreadyInUseException("Root mountpoint not possible, because spec mountpoint already exists");
		}
		Key pkmp ("proc", KEY_END);
		if (std::find(alreadyUsedMountpoints.begin(), alreadyUsedMountpoints.end(), pkmp.getName()) != alreadyUsedMountpoints.end())
		{
			throw MountpointAlreadyInUseException("Root mountpoint not possible, because proc mountpoint already exists");
		}
		Key dkmp ("dir", KEY_END);
		if (std::find(alreadyUsedMountpoints.begin(), alreadyUsedMountpoints.end(), dkmp.getName()) != alreadyUsedMountpoints.end())
		{
			throw MountpointAlreadyInUseException("Root mountpoint not possible, because dir mountpoint already exists");
		}
		Key ukmp ("user", KEY_END);
		if (std::find(alreadyUsedMountpoints.begin(), alreadyUsedMountpoints.end(), ukmp.getName()) != alreadyUsedMountpoints.end())
		{
			throw MountpointAlreadyInUseException("Root mountpoint not possible, because user mountpoint already exists");
		}
		Key skmp ("system", KEY_END);
		if (std::find(alreadyUsedMountpoints.begin(), alreadyUsedMountpoints.end(), skmp.getName()) != alreadyUsedMountpoints.end())
		{
			throw MountpointAlreadyInUseException("Root mountpoint not possible, because system mountpoint already exists");
		}
	} else if (smp.at(0) == '/')
	{
		Key pkmp ("proc" + smp, KEY_END);
		if (std::find(alreadyUsedMountpoints.begin(), alreadyUsedMountpoints.end(), pkmp.getName()) != alreadyUsedMountpoints.end())
		{
			throw MountpointAlreadyInUseException("Cascading mountpoint " +smp+ " not possible, because proc mountpoint already exists");
		}
		Key dkmp ("dir" + smp, KEY_END);
		if (std::find(alreadyUsedMountpoints.begin(), alreadyUsedMountpoints.end(), dkmp.getName()) != alreadyUsedMountpoints.end())
		{
			throw MountpointAlreadyInUseException("Cascading mountpoint " +smp+ " not possible, because dir mountpoint already exists");
		}
		Key ukmp ("user" + smp, KEY_END);
		if (std::find(alreadyUsedMountpoints.begin(), alreadyUsedMountpoints.end(), ukmp.getName()) != alreadyUsedMountpoints.end())
		{
			throw MountpointAlreadyInUseException("Cascading mountpoint " +smp+ " not possible, because user mountpoint already exists");
		}
		Key skmp ("system" + smp, KEY_END);
		if (std::find(alreadyUsedMountpoints.begin(), alreadyUsedMountpoints.end(), skmp.getName()) != alreadyUsedMountpoints.end())
		{
			throw MountpointAlreadyInUseException("Cascading mountpoint " +smp+ " not possible, because system mountpoint already exists");
		}
	} else {
		Key kmp (smp, KEY_END);
		if (!kmp.isValid()) throw MountpointInvalidException();
		if (std::find(alreadyUsedMountpoints.begin(), alreadyUsedMountpoints.end(), kmp.getName()) != alreadyUsedMountpoints.end())
		{
			throw MountpointAlreadyInUseException(
<<<<<<< HEAD
				std::string("Mountpoint ") +
				mountpoint.getName() +
				" is one of the already used cascading names: " +
				namesInString
=======
				std::string("Mountpoint ") + 
				smp +
				" is one of the already used names: " +
				namesAsString
>>>>>>> 088b7a5a
				);
		}
	}

	// everything worked, swap it
	std::swap(this->mp, smp);
}

/**
 * @brief Backend Config to add to
 *
 * @param ks the config to add, should be below system/
 */
void Backend::setBackendConfig (KeySet const & ks)
{
	config.append(ks);
}

Backend::~Backend()
{
	for (size_t i = 0; i < plugins.size(); ++i)
	{
		delete plugins[i];
	}
}


/**@pre: resolver needs to be loaded first
 * Will check the filename and use it as configFile for this backend.
 * @throw FileNotValidException if filename is not valid */
void Backend::useConfigFile(std::string file)
{
	typedef int (*checkFilePtr) (const char*);
	checkFilePtr checkFileFunction = 0;

	for (size_t i = 0; i < plugins.size(); ++i)
	{
		try {
			checkFileFunction =
				reinterpret_cast<checkFilePtr>(plugins[i]->getSymbol("checkfile"));
			break;
		}
		catch(MissingSymbol ms)
		{}
	}

	if (!checkFileFunction)
	{
		throw MissingSymbol("No resolver with checkfile found");
	}


	int res = checkFileFunction(file.c_str());

	if (res == -1) throw FileNotValidException();

	configFile = file;
}


void Backend::tryPlugin (std::string pluginName, KeySet pluginConfig)
{
	int nr;
	char *cPluginName = 0;
	char *cReferenceName = 0;
	Key errorKey;
	string realPluginName;


	Key k(std::string("system/elektra/key/#0") + pluginName, KEY_END);


	if (ckdb::elektraProcessPlugin (*k, &nr, &cPluginName, &cReferenceName, *errorKey) == -1)
	{
		ckdb::elektraFree(cPluginName);
		ckdb::elektraFree(cReferenceName);
		throw BadPluginName();
	}


	if (cPluginName)
	{
		realPluginName = cPluginName;
		ckdb::elektraFree(cPluginName);
	}


	if (realPluginName.find('#') != string::npos) throw BadPluginName();



	PluginPtr plugin = modules.load(realPluginName, pluginConfig);


	// because PluginPtr might be auto_ptr we cannot make that more
	// pretty:
	errorplugins.tryPlugin (*plugin.get());
	getplugins.tryPlugin   (*plugin.get());
	setplugins.tryPlugin   (*plugin.get());


	for (size_t i=0; i<plugins.size(); ++i)
	{
		if (plugin->name() == plugins[i]->name())
			throw PluginAlreadyInserted();
	}


	plugins.push_back(plugin.release());
}


/**
 * Add a plugin that can be loaded, meets all
 * constraints.
 *
 * @note that this does not mean that the backend
 * validates after it is added. It only means that
 * the situation is not getting worse.
 *
 * @throw PluginCheckException or its subclasses if it was not possible
 * to load the plugin
 *
 * For validation @see validated().
 */
void Backend::addPlugin (std::string pluginName, KeySet pluginConf)
{
	tryPlugin (pluginName, pluginConf);
	errorplugins.addPlugin (*plugins.back());
	getplugins.addPlugin (*plugins.back());
	setplugins.addPlugin (*plugins.back());

	KeySet toAdd = plugins.back()->getNeededConfig();
	config.append(toAdd);
}


/**
 * @return true if backend is validated
 * @return false if more plugins are needed to be valided
 */
bool Backend::validated () const
{
	bool ret = true;


	if (!errorplugins.validated()) ret = false;
	if (!getplugins.validated()) ret = false;
	if (!setplugins.validated()) ret = false;


	return ret;
}

void Backend::status (std::ostream & os) const
{
	if (validated())
	{
		os << "No error, everything validated" << std::endl;
	}
	else
	{
		os << "Backend is not validated" << std::endl;
		if (!errorplugins.validated())
		{
			os << "Error Plugins are not validated" << std::endl;
		}

		if (!getplugins.validated())
		{
			os << "Get Plugins are not validated" << std::endl;
		}

		if (!setplugins.validated())
		{
			os << "Set Plugins are not validated" << std::endl;
		}

	}
	errorplugins.status(os);
}

/**
 * @brief Prints the current status
 *
 * @param os stream to print to
 * @param b backend to get status from
 *
 * @return ref to stream
 */
std::ostream & operator<<(std::ostream & os, Backend const & b)
{
	b.status(os);
	return os;
}


/**
 * @pre name and mountpoint set
 * Add plugin serialization into keyset ret. */
void Backend::serialize (kdb::KeySet &ret)
{
	assert(!mp.empty());
	Key backendRootKey (Backends::mountpointsPath, KEY_END);
	backendRootKey.addBaseName (mp);
	backendRootKey.setString("This is a configuration for a backend, see subkeys for more information");
	ret.append(backendRootKey);


	if (mp == "/")
	{
		ret.append ( *Key(	backendRootKey.getName() + "/mountpoint",
				KEY_VALUE, "/",
				KEY_COMMENT, "The mountpoint says the location where the backend should be mounted.\n"
				"This is the root mountpoint.\n",
				KEY_END));
	}
	else if (mp.at(0) == '/')
	{
		Key k("system" + mp, KEY_END);
		Key restrictedPath ("system/elektra", KEY_END);
		if (!k) throw MountpointInvalidException();
		if (restrictedPath.isBelow(k)) throw MountpointInvalidException();
		ret.append ( *Key(	backendRootKey.getName() + "/mountpoint",
				KEY_VALUE, mp.c_str(),
				KEY_COMMENT, "The mountpoint says the location where the backend should be mounted.\n"
				"This is a cascading mountpoint.\n"
				"That means it is both mounted to user and system.",
				KEY_END));
	} else {
		Key k(mp, KEY_END);
		Key restrictedPath ("system/elektra", KEY_END);
		if (!k) throw MountpointInvalidException();
		if (restrictedPath.isBelow(k)) throw MountpointInvalidException();
		ret.append ( *Key(	backendRootKey.getName() + "/mountpoint",
				KEY_VALUE, mp.c_str(),
				KEY_COMMENT, "The mountpoint says the location where the backend should be mounted.\n"
				"This is a normal mountpoint.\n",
				KEY_END));
	}

	const string configBasePath = Backends::getBasePath (mp) + "/config";
	ret.append(Key(configBasePath, KEY_END));

	config.rewind();
	Key common = config.next();
	Key oldParent("system", KEY_END);
	Key newParent(configBasePath, KEY_END);

	for (KeySet::iterator i = config.begin(); i != config.end(); ++i)
	{
		Key k(i->dup());
		ret.append(kdb::tools::helper::rebaseKey(k, oldParent, newParent));
	}


	errorplugins.serialise(backendRootKey, ret);
	getplugins.serialise(backendRootKey, ret);
	setplugins.serialise(backendRootKey, ret);

	ret.append ( *Key(backendRootKey.getName()+"/config/path",
			KEY_VALUE, configFile.c_str(),
			KEY_COMMENT, "The path for this backend. Note that plugins can override that with more specific configuration.",
			KEY_END));
}


}


}
<|MERGE_RESOLUTION|>--- conflicted
+++ resolved
@@ -97,15 +97,7 @@
 	if (!mountpoint)
 	{
 		throw MountpointAlreadyInUseException(
-<<<<<<< HEAD
-			std::string("Mountpoint ") +
-			mountpoint.getName() +
-			" is one of the already used names: " +
-			namesInString
-			);
-=======
 			"Null mountpoint not allowed");
->>>>>>> 088b7a5a
 	}
 
 	std::string smp = mountpoint.getName();
@@ -173,17 +165,10 @@
 		if (std::find(alreadyUsedMountpoints.begin(), alreadyUsedMountpoints.end(), kmp.getName()) != alreadyUsedMountpoints.end())
 		{
 			throw MountpointAlreadyInUseException(
-<<<<<<< HEAD
 				std::string("Mountpoint ") +
-				mountpoint.getName() +
-				" is one of the already used cascading names: " +
-				namesInString
-=======
-				std::string("Mountpoint ") + 
 				smp +
 				" is one of the already used names: " +
 				namesAsString
->>>>>>> 088b7a5a
 				);
 		}
 	}
