--- conflicted
+++ resolved
@@ -44,7 +44,6 @@
 	Key * parentKey = keyNew ("user/tests/csvstorage", KEY_VALUE, srcdir_file(file), KEY_END);
 	KeySet *conf = 0;
 	printf("%s\n", srcdir_file(file));
-<<<<<<< HEAD
 	KeySet *ks = ksNew(0, KS_END);
 	PLUGIN_OPEN("csvstorage");
 	succeed_if (plugin->kdbGet(plugin, ks, parentKey) >0,  "call to kdbGet was not successful");
@@ -63,9 +62,6 @@
 	KeySet *conf = ksNew (20,
 			keyNew ("system/useheader", KEY_VALUE, "1", KEY_END), KS_END);
 
-	printf("%s\n", srcdir_file(file));
-=======
->>>>>>> 1290ef27
 	KeySet *ks = ksNew(0, KS_END);
 	PLUGIN_OPEN("csvstorage");
 	succeed_if (plugin->kdbGet(plugin, ks, parentKey) >0,  "call to kdbGet was not successful");
@@ -83,50 +79,15 @@
 	KeySet *conf = ksNew (20,
 			keyNew ("system/useheader", KEY_VALUE, "1", KEY_END), KS_END);
 
-<<<<<<< HEAD
-=======
-static void testwriteinvalidheader(const char *file)
-{
-
-	Key * parentKey = keyNew ("user/tests/csvstorage", KEY_VALUE, srcdir_file(file), KEY_END);
-	KeySet *conf = ksNew (20,
-						keyNew ("system/useheader", KEY_VALUE, "1", KEY_END), KS_END);
-
->>>>>>> 1290ef27
 	printf("%s\n", srcdir_file(file));
 	KeySet *ks = ksNew(0, KS_END);
 	PLUGIN_OPEN("csvstorage");
 	succeed_if (plugin->kdbGet(plugin, ks, parentKey) >0,  "call to kdbGet was not successful");
-<<<<<<< HEAD
 	succeed_if(plugin->kdbSet(plugin, ks, parentKey) >= 0, "error: couldn't write data");
-=======
-	succeed_if(!output_warnings(parentKey), "no warnings in kdbGet");	
-succeed_if(plugin->kdbSet(plugin, ks, parentKey) == (-1), "error: wrote invalid data");
->>>>>>> 1290ef27
 	ksDel(ks);
 	keyDel(parentKey);
 	PLUGIN_CLOSE();
 }
-<<<<<<< HEAD
-=======
-
-static void testwritevalidemptycol(const char *file)
-{
-
-	Key * parentKey = keyNew ("user/tests/csvstorage", KEY_VALUE, srcdir_file(file), KEY_END);
-	KeySet *conf = ksNew (20,
-						keyNew ("system/useheader", KEY_VALUE, "1", KEY_END), KS_END);
-
-	printf("%s\n", srcdir_file(file));
-	KeySet *ks = ksNew(0, KS_END);
-	PLUGIN_OPEN("csvstorage");
-	succeed_if (plugin->kdbGet(plugin, ks, parentKey) >0,  "call to kdbGet was not successful");
-succeed_if(plugin->kdbSet(plugin, ks, parentKey) >= 0, "error: couldn't write data");
-ksDel(ks);
-	keyDel(parentKey);
-	PLUGIN_CLOSE();
-}
->>>>>>> 1290ef27
 int main(int argc, char** argv)
 {
 	printf ("CSVSTORAGE     TESTS\n");
