/**
 * @file
 *
 * @brief Source for csvstorage plugin
 *
 * @copyright BSD License (see doc/COPYING or http://www.libelektra.org)
 *
 */


#ifndef HAVE_KDBCONFIG
# include "kdbconfig.h"
#endif

#include <string.h>
#include <stdio.h>
#include <stdlib.h>
#include <errno.h>
#include <kdberrors.h>
#include <kdbhelper.h>
#include <kdbproposal.h>
#include "csvstorage.h"

#define INTSTR_MAX 15
static char *parseLine(char *origLine, char delim, unsigned long offset)
{
	char *line = (origLine + offset);
	if(*line == '\0')
		return NULL;
	char *ptr = strchr(line, delim);

	if(ptr == NULL)
	{
		line[elektraStrLen(line)-2]='\0';
	}
	else
	{
		*ptr = '\0';
	}
	return line;
}

static unsigned long getLineLength(FILE *fp)
{
	int startPos = ftell(fp);
	char c;
	while((c = fgetc(fp)) && (!feof(fp)))
	{
		if(c == '\n')
			break;
	}
	int  endPos = ftell(fp);
	fseek(fp, startPos, SEEK_SET);
	if((endPos - startPos) == 0)
		return 0;
	else
		return (endPos - startPos)+1;
}

static unsigned long getColumnCount(char *lineBuffer, char delim)
{
	char *ptr = lineBuffer;
	unsigned long counter = 0;
	while(*ptr != '\0')
	{
		if(*ptr == delim)
		{
			++counter;
		}
		++ptr;
	}
	++counter;
	return counter;
}

static char *itostr(char *buf, unsigned long i, uint8_t len)
{
	snprintf(buf, len, "%lu", i);
	return buf;
}

static Key *getKeyByOrderNr(KeySet *ks, unsigned long n)
{
	Key *cur;
	char buf[INTSTR_MAX];
	ksRewind(ks);
	while((cur = ksNext(ks)) != NULL)
	{
		if(!strcmp(keyString(keyGetMeta(cur, "csv/order")), itostr(buf, n, sizeof(buf)-1)))
			return cur; 
	}
	return NULL;
}

static int csvRead(KeySet *returned, Key *parentKey, char delim, short useHeader)
{
	const char *fileName;
	fileName = keyString(parentKey);
	FILE *fp = NULL;
	fp = fopen(fileName, "rb");
	if(!fp)
	{
		ELEKTRA_SET_ERRORF(116, parentKey, "couldn't open file %s\n", fileName);
		return -1;
	}

	unsigned long length = 0;
	length = getLineLength(fp);
	if(length == 0)
	{
		ELEKTRA_ADD_WARNING(118, parentKey, "Empty file");
		fclose(fp);
		return -2;
	}

	char *lineBuffer;
	lineBuffer = elektraMalloc((length * sizeof(char))+1);
	if(!lineBuffer)
	{
		ELEKTRA_SET_ERROR(87, parentKey, "Out of memory");
		return -1;
	}
	if(!fgets(lineBuffer, length, fp))
	{
		// TODO: add line information
		ELEKTRA_SET_ERROR(116, parentKey, "Cant read File");
		return -1;
	}

	unsigned long columns = 0;
	columns = getColumnCount(lineBuffer, delim);

	unsigned long colCounter = 0;
	unsigned long lineCounter = 0;
	unsigned long offset = 0;
	char *col;
	char buf[INTSTR_MAX];
	int nr_keys = 1;
	KeySet *header = ksNew(0, KS_END);
	Key *key;

	if(useHeader == 1)
	{
		colCounter = 0;
		offset = 0;
		while((col = parseLine(lineBuffer, delim, offset)) != NULL)
		{
			offset += elektraStrLen(col);
			key = keyDup(parentKey);
			keyAddBaseName(key, col);
			keySetMeta(key, "csv/order", itostr(buf, colCounter, sizeof(buf)-1));
			ksAppendKey(header, key);
			++colCounter;
		}
		fseek(fp, 0, SEEK_SET);
	}
	else
	{
		colCounter = 0;
		//if no headerline exists name the columns 0..N where N is the number of columns
		key = keyDup(parentKey);
		keyAddName(key, "#");
		while(colCounter < columns)
		{
			if(elektraArrayIncName(key) == -1)
			{
				elektraFree(lineBuffer);
				keyDel(key);
				ksDel(header);
				fclose(fp);
				return -1;
			}
			keySetMeta(key, "csv/order", itostr(buf, colCounter, sizeof(buf)-1));
			ksAppendKey(header, keyDup(key));
			++colCounter;
		}
		keyDel(key);
		fseek(fp, 0, SEEK_SET);
	}
	Key *dirKey;
	Key *cur;
	dirKey = keyDup(parentKey);
	keyAddName(dirKey, "#");
	while(!feof(fp))
	{
		length = getLineLength(fp);
		if(length == 0)
			break;
		if(elektraRealloc((void **)&lineBuffer, (length * sizeof(char))+1) < 0)
		{
			fclose(fp);
			elektraFree(lineBuffer);
			ksDel(header);
			keyDel(dirKey);
			ELEKTRA_SET_ERROR(87, parentKey, "Out of memory");
			return -1;
		}
		fgets(lineBuffer, length, fp);
		if(elektraArrayIncName(dirKey) == -1)
		{
			elektraFree(lineBuffer);
			keyDel(dirKey);
			ksDel(header);
			fclose(fp);
			return -1;
		}
		++nr_keys;
		offset = 0;
		colCounter = 0;
		char *lastIndex = "#0";
		if(getColumnCount(lineBuffer, delim) != columns)
		{
		}
		while((col = parseLine(lineBuffer, delim, offset)) != NULL)
		{
			cur = getKeyByOrderNr(header, colCounter);
			offset += elektraStrLen(col);
			key = keyDup(dirKey);
			keyAddBaseName(key, keyBaseName(cur));
			keySetString(key, col);
			keySetMeta(key, "csv/order", itostr(buf, colCounter, sizeof(buf)-1));
			ksAppendKey(returned, key);
			lastIndex = (char *)keyBaseName(key);
			++nr_keys;
			++colCounter;
		}
		keySetString(dirKey, lastIndex);
		ksAppendKey(returned, keyDup(dirKey));
		if(colCounter != columns)
		{
			ELEKTRA_ADD_WARNINGF(118, parentKey, "illegal number of columns in line %lu", lineCounter);
		}
		++lineCounter;
	}
	key = keyDup(parentKey);
	keySetString(key, keyBaseName(dirKey));
	ksAppendKey(returned, key);
	keyDel(dirKey);
	fclose(fp);
	elektraFree(lineBuffer);
	ksDel(header);
	return 1;
}

int elektraCsvstorageGet(Plugin *handle, KeySet *returned, Key *parentKey)
{
	if (!strcmp(keyName(parentKey), "system/elektra/modules/csvstorage"))
	{
		KeySet *contract = ksNew (30,
				keyNew ("system/elektra/modules/csvstorage",
					KEY_VALUE, "csvstorage plugin waits for your orders", KEY_END),
				keyNew ("system/elektra/modules/csvstorage/exports", KEY_END),
				keyNew ("system/elektra/modules/csvstorage/exports/get",
					KEY_FUNC, elektraCsvstorageGet, KEY_END),
				keyNew ("system/elektra/modules/csvstorage/exports/set",
					KEY_FUNC, elektraCsvstorageSet, KEY_END),
#include ELEKTRA_README(csvstorage)
				keyNew ("system/elektra/modules/csvstorage/infos/version",
					KEY_VALUE, PLUGINVERSION, KEY_END),
				KS_END);
		ksAppend (returned, contract);
		ksDel (contract);

		return 1; /* success */
	}

	KeySet *config = elektraPluginGetConfig(handle);
	Key *delimKey = ksLookupByName(config, "/delimiter", 0);
	char delim = ';';
	if(delimKey)
	{
		const char *delimString = keyString(delimKey);
		delim = delimString[0];
	}

	Key *readHeaderKey = ksLookupByName(config, "/useheader", 0);
	short useHeader = 0;
	if(readHeaderKey)
	{
		const char *printHeaderString = keyString(readHeaderKey);
		if((printHeaderString[0] - '0') == 1)
		{
			useHeader = 1;
		}
	}
	int nr_keys;
	nr_keys = csvRead(returned, parentKey, delim, useHeader);

<<<<<<< HEAD
	if (nr_keys == -1) return -1;
	return 1;
=======
	switch(nr_keys)
	{
		case (-2):
			return 1;
			break;
		case (-1):
			return -1;
			break;
		default:
			return 1;
			break;
	}
>>>>>>> 1290ef27
}

static int csvWrite(KeySet *returned, Key *parentKey, char delim)
{
	FILE *fp;
	fp = fopen(keyString(parentKey), "w");
	if(!fp)
	{
		ELEKTRA_SET_ERROR_SET(parentKey);
		return -1;
	}

	keyDel(ksLookup(returned, parentKey, KDB_O_POP));

	unsigned long colCounter = 0;
	unsigned long columns = 0;
	Key *cur;
	KeySet *toWriteKS;
	Key *toWrite;
	while((cur = ksNext(returned)) != NULL)
	{
		if(keyRel(parentKey, cur) != 1)
			continue;
		toWriteKS = ksCut(returned, cur);
		colCounter = 0;
		while(1)
		{
			toWrite = getKeyByOrderNr(toWriteKS, colCounter);
			if(!toWrite)
				break;
			if(colCounter)
				fprintf(fp, "%c", delim);
			++colCounter;
			fprintf(fp, "%s", keyString(toWrite));
<<<<<<< HEAD
=======

>>>>>>> 1290ef27
		}
		ksDel(toWriteKS);
		fprintf(fp, "\n");
		if(columns == 0)
		{
			columns = colCounter;
		}

		if(colCounter != columns)
		{    
			ELEKTRA_SET_ERROR(117, parentKey, "illegal number of columns\n");
			fclose(fp);
			return -1;
		}
	}
	fclose(fp);
	return 1;
}

int elektraCsvstorageSet(Plugin *handle, KeySet *returned, Key *parentKey)
{
	KeySet *config = elektraPluginGetConfig(handle);
	Key *delimKey = ksLookupByName(config, "/delimiter", 0);
	char outputDelim;
	if(delimKey)
	{
		const char *delimString = keyString(delimKey);
		outputDelim = delimString[0];
	}
	else
	{
		outputDelim = ';';
	}

	if(csvWrite(returned, parentKey, outputDelim) == -1)
	{
		return -1;
	}
	else
	{
		return 1; /* success */
	}
}

Plugin *ELEKTRA_PLUGIN_EXPORT(csvstorage)
{
	return elektraPluginExport("csvstorage",
			ELEKTRA_PLUGIN_GET,	&elektraCsvstorageGet,
			ELEKTRA_PLUGIN_SET,	&elektraCsvstorageSet,
			ELEKTRA_PLUGIN_END);
}
<|MERGE_RESOLUTION|>--- conflicted
+++ resolved
@@ -126,7 +126,7 @@
 		ELEKTRA_SET_ERROR(116, parentKey, "Cant read File");
 		return -1;
 	}
-
+	
 	unsigned long columns = 0;
 	columns = getColumnCount(lineBuffer, delim);
 
@@ -138,7 +138,7 @@
 	int nr_keys = 1;
 	KeySet *header = ksNew(0, KS_END);
 	Key *key;
-
+	
 	if(useHeader == 1)
 	{
 		colCounter = 0;
@@ -208,9 +208,6 @@
 		offset = 0;
 		colCounter = 0;
 		char *lastIndex = "#0";
-		if(getColumnCount(lineBuffer, delim) != columns)
-		{
-		}
 		while((col = parseLine(lineBuffer, delim, offset)) != NULL)
 		{
 			cur = getKeyByOrderNr(header, colCounter);
@@ -272,7 +269,7 @@
 		const char *delimString = keyString(delimKey);
 		delim = delimString[0];
 	}
-
+	
 	Key *readHeaderKey = ksLookupByName(config, "/useheader", 0);
 	short useHeader = 0;
 	if(readHeaderKey)
@@ -286,23 +283,8 @@
 	int nr_keys;
 	nr_keys = csvRead(returned, parentKey, delim, useHeader);
 
-<<<<<<< HEAD
 	if (nr_keys == -1) return -1;
 	return 1;
-=======
-	switch(nr_keys)
-	{
-		case (-2):
-			return 1;
-			break;
-		case (-1):
-			return -1;
-			break;
-		default:
-			return 1;
-			break;
-	}
->>>>>>> 1290ef27
 }
 
 static int csvWrite(KeySet *returned, Key *parentKey, char delim)
@@ -337,10 +319,6 @@
 				fprintf(fp, "%c", delim);
 			++colCounter;
 			fprintf(fp, "%s", keyString(toWrite));
-<<<<<<< HEAD
-=======
-
->>>>>>> 1290ef27
 		}
 		ksDel(toWriteKS);
 		fprintf(fp, "\n");
