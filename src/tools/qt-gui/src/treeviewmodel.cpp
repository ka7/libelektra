#include "treeviewmodel.hpp"
#include <factory.hpp>
#include <command.hpp>
#include <cmdline.hpp>
#include <external.hpp>
#include <toolexcept.hpp>
#include <backends.hpp>
#include <kdbprivate.h>
#include <modules.hpp>
#include <plugin.hpp>
#include <plugins.hpp>

using namespace std;
using namespace kdb;
using namespace kdb::tools;

TreeViewModel::TreeViewModel(QObject* parent)
{
	Q_UNUSED(parent);
}

TreeViewModel::TreeViewModel(const TreeViewModel& other)
	: QAbstractListModel()
{
	m_model = other.m_model; // copy from other list
}

int TreeViewModel::rowCount(const QModelIndex& parent) const
{
	Q_UNUSED(parent);
	return m_model.count();
}

QVariant TreeViewModel::data(const QModelIndex& index, int role) const
{
	if (!index.isValid())
	{
		emit showMessage(tr("Error"), tr("Index not valid."), QString("TreeViewModel::data: Index = %1,\nModel size = %2").arg(index.row()).arg(m_model.count()));
		return QVariant();
	}

	if (index.row() > (m_model.size() - 1))
	{
		emit showMessage(tr("Error"), QString(tr("Index too high. ")), QString("TreeViewModel::data: Index: %1").arg(index.row()));
		return QVariant();
	}

	ConfigNodePtr node = m_model.at(index.row());

	switch (role)
	{

	case Qt::DisplayRole:

		// TODO: document fallthrough if it was desired
	case NameRole:
		return QVariant::fromValue(node->getName());

	case PathRole:
		return QVariant::fromValue(node->getPath());

	case ValueRole:
		return QVariant::fromValue(node->getValue());

	case ChildCountRole:
		return QVariant::fromValue(node->getChildCount());

	case ChildrenRole:
		return QVariant::fromValue(node->getChildren());

	case ChildrenHaveNoChildrenRole:
		return QVariant::fromValue(node->childrenHaveNoChildren());

	case MetaValueRole:
		return QVariant::fromValue(node->getMetaKeys());

	case NodeRole:
		return QVariant::fromValue(node.data());

	case ParentModelRole:
		return QVariant::fromValue(node->getParentModel());

	case IndexRole:
		return QVariant::fromValue(index.row());

	case IsNullRole:
	{
		if (node->getKey())
			return QVariant::fromValue(false);
		else
			return QVariant::fromValue(true);
	}

	case IsExpandedRole:
		return QVariant::fromValue(node->isExpanded());

	default:
		emit showMessage(tr("Error"), tr("Unknown role: %1").arg(role), "TreeViewModel::data");
		return QVariant();
	}
}

bool TreeViewModel::setData(const QModelIndex& index, const QVariant& data, int role)
{
	if (!index.isValid() || index.row() > (m_model.size() - 1))
	{
		emit showMessage(tr("Error"), tr("Index not valid."), QString("TreeViewModel::setData: Index = %1,\nModel size = %2").arg(index.row()).arg(m_model.count()));
		return false;
	}

	ConfigNodePtr node = m_model.at(index.row());

	switch (role)
	{

	case NameRole:
		node->setName(data.toString());
		break;

	case ValueRole:
		node->setValue(data);
		break;

	case MetaValueRole:
	{
		QVariantList valueList = data.toList();
		node->setMeta(valueList.at(0).toString(), valueList.at(1));
		break;
	}

	case IsExpandedRole:
		node->setIsExpanded(data.toBool());
	}

	emit dataChanged(index, index);

	return true;
}

// TODO: Why are there two implementations of setData needed?
// Because QML cannot call setData() directly (see https://bugreports.qt-project.org/browse/QTBUG-7932)
// and to make it possible to set data without a QModelIndex
void TreeViewModel::setData(int index, const QVariant& value, const QString& role)
{
	if (index < 0 || index > m_model.size() - 1)
	{
		emit showMessage(tr("Error"), tr("Index not valid."), QString("TreeViewModel::setData: Index = %1, Model size = %2").arg(index).arg(m_model.size()));
		return;
	}

	QModelIndex modelIndex = this->index(index);

	if (role == "Name")
	{
		setData(modelIndex, value, NameRole);
	}
	else if (role == "Value")
	{
		setData(modelIndex, value, ValueRole);
	}
	else if (role == "MetaValue")
	{
		setData(modelIndex, value, MetaValueRole);
	}
	else if (role == "isExpanded")
	{
		setData(modelIndex, value, IsExpandedRole);
	}
	else
		return;
}

int TreeViewModel::getIndexByName(const QString& name) const
{
	for (int i = 0; i < m_model.count(); i++)
	{
		if (m_model.at(i)->getName() == name)
			return i;
	}

	return -1;
}

void TreeViewModel::importConfiguration(const QString& name, const QString& format, QString& file, const QString& mergeStrategy)
{
	synchronize();

	file.remove("file://");

	Factory f;

	QByteArray executable = QString("kdb").toLocal8Bit();
	QByteArray commandName = QString("import").toLocal8Bit();
	QByteArray importName = name.toLocal8Bit();
	QByteArray importFormat = format.toLocal8Bit();
	QByteArray importFile = file.toLocal8Bit();
	QByteArray importMergeStrategy = QString("-s" + mergeStrategy).toLocal8Bit();

	char* argv[] = {executable.data(), commandName.data(), importName.data(), importFormat.data(), importFile.data(), importMergeStrategy.data()};
	int argc = sizeof(argv) / sizeof(char*) - 1;

	string command = argv[1];

	try
	{
		CommandPtr cmd = f.get(command);

		Cmdline cl(argc, argv, cmd.get());

		try
		{
			cmd->execute(cl);
		}
		catch (invalid_argument const& ia)
		{
			emit showMessage(tr("Error"), tr("Importing the configuration from file failed because there were invalid arguments passed."), QString(ia.what()));
		}
	}
	catch (CommandException const& ce)
	{
		emit showMessage(tr("Error"), tr("Importing the configuration from file failed because of a faulty command."), QString(ce.what()));
	}
	catch (Key& key)
	{
		stringstream ws;
		stringstream es;

		ws << printWarnings(cerr, key);
		es << printError(cerr, key);

		emit showMessage(tr("Error"), tr("Importing the configuration from file failed while accessing the key database."), QString::fromStdString(ws.str()) + QString::fromStdString(es.str()));
	}
	catch (exception const& ce)
	{
		emit showMessage(tr("Error"), tr("Importing the configuration from file terminated unsuccessfully."), QString(ce.what()));
	}
	catch (...)
	{
		emit showMessage(tr("Error"), tr("Unknown error"), "TreeViewModel::importConfiguration");
	}

	KDB kdb;

	try
	{
		kdb.get(m_keySet, "/");
	}
	catch (KDBException const& e)
	{
		emit showMessage(tr("Error"), tr("Could not read from configuration."), e.what());
	}

	populateModel();
}

void TreeViewModel::exportConfiguration(TreeViewModel* model, int index, QString format, QString file)
{
	synchronize();

	ConfigNodePtr node = model->model().at(index);

	file.remove("file://");

	Factory f;

	QByteArray executable = QString("kdb").toLocal8Bit();
	QByteArray commandName = QString("export").toLocal8Bit();
	QByteArray exportName = node->getPath().toLocal8Bit();
	QByteArray exportFormat = format.toLocal8Bit();
	QByteArray exportFile = file.toLocal8Bit();

	char* argv[] = {executable.data(), commandName.data(), exportName.data(), exportFormat.data(), exportFile.data(), NULL};
	int argc = sizeof(argv) / sizeof(char*) - 1;

	string command = argv[1];

	try
	{
		CommandPtr cmd = f.get(command);

		Cmdline cl(argc, argv, cmd.get());

		try
		{
			cmd->execute(cl);
		}
		catch (invalid_argument const& ia)
		{
			emit showMessage(tr("Error"), tr("Exporting the configuration to file failed because there were invalid arguments passed."), QString(ia.what()));
			return;
		}
	}
	catch (CommandException const& ce)
	{
		emit showMessage(tr("Error"), tr("Exporting the configuration to file terminated unsuccessfully."), QString(ce.what()));
		return;
	}
	catch (Key& key)
	{
		stringstream ws;
		stringstream es;

		ws << printWarnings(cerr, key);
		es << printError(cerr, key);

		emit showMessage(tr("Error"), tr("Exporting the configuration to file failed while accessing the key database."), QString::fromStdString(ws.str()) + QString::fromStdString(es.str()));
		return;
	}
	catch (exception const& ce)
	{
		emit showMessage(tr("Error"), tr("Exporting the configuration to file terminated unsuccessfully."), QString(ce.what()));
		return;
	}
	catch (...)
	{
		emit showMessage(tr("Error"), tr("Unknown error."), "TreeViewModel::exportConfiguration");
	}
}

void TreeViewModel::setKeySet(const KeySet& set)
{
	m_keySet = set;
}

KeySet TreeViewModel::getKeySet()
{
	return m_keySet;
}

void TreeViewModel::collectCurrentKeySet()
{
	KeySetVisitor ksVisit;
	accept(ksVisit);

	setKeySet(ksVisit.getKeySet());
}

Qt::ItemFlags TreeViewModel::flags(const QModelIndex& index) const
{
	if (!index.isValid())
		return Qt::ItemIsEnabled;

	return QAbstractItemModel::flags(index) | Qt::ItemIsEditable | Qt::ItemIsDragEnabled | Qt::ItemIsDropEnabled;
}

void TreeViewModel::accept(Visitor& visitor)
{
	visitor.visit(this);
}

QVariantMap TreeViewModel::get(const int& idx) const
{
	QVariantMap map;

	foreach (int k, roleNames().keys())
	{
		map[roleNames().value(k)] = data(index(idx, 0), k);
	}

	return map;
}

QVariant TreeViewModel::find(const QString& term)
{
	TreeViewModel* searchResults = new TreeViewModel;

	foreach (ConfigNodePtr node, m_model)
	{
		find(node, searchResults, term);
	}

	if (searchResults->model().count() == 0)
	{
		searchResults->model().append(ConfigNodePtr(new ConfigNode("NotfoundNode", tr("There were no results matching your query."), 0, this)));
	}

	return QVariant::fromValue(searchResults);
}

void TreeViewModel::find(ConfigNodePtr node, TreeViewModel* searchResults, const QString term)
{
	int tmpChildCount = node->getChildCount();

	if (tmpChildCount > 0)
	{
		for (int i = 0; i < tmpChildCount; i++)
		{
			find(node->getChildByIndex(i), searchResults, term);
		}
	}

	if (node->getName().contains(term) || node->getValue().toString().contains(term))
	{
		searchResults->model().append(node);
	}
}

bool TreeViewModel::removeRow(int row, const QModelIndex& parent)
{
	Q_UNUSED(parent);

	if (row < 0 || row > m_model.size() - 1)
	{
		emit showMessage(tr("Error"), tr("Index not valid."), QString("TreeViewModel::removeRow: Index = %1, Model size = %2").arg(m_model.size()).arg(row));
		return false;
	}

	beginRemoveRows(QModelIndex(), row, row);

	if (!m_model.isEmpty())
		m_model.takeAt(row);

	endRemoveRows();

	int childCount = 0;

	foreach (ConfigNodePtr node, m_model)
	{
		childCount += node->getChildCount();
	}

	if (childCount == 0)
		emit expandNode(false);

	return true;
}

bool TreeViewModel::insertRow(int row, const QModelIndex& parent)
{
	Q_UNUSED(parent);
	ConfigNodePtr node(new ConfigNode);
	node->setName(QString::fromStdString(m_metaModelParent.getName()));
	node->setKey(m_metaModelParent);
	node->setParentModel(this);

	beginInsertRows(QModelIndex(), row, row);
	m_model.insert(row, node);
	endInsertRows();

	return true;
}

void TreeViewModel::insertRow(int row, ConfigNodePtr node)
{
	beginInsertRows(QModelIndex(), row, row);
	node->setParentModel(this);
	m_model.insert(row, node);
	endInsertRows();
}

void TreeViewModel::insertMetaRow(int row, Key key, const QString &name)
{
	m_metaModelParent = key;

	if (m_metaModelParent)
	{
		insertRow(row);
	}
	else
	{
		QString keyName;

		if (key)
			keyName = QString::fromStdString(key.getFullName());
		else
			keyName = name;

		emit showMessage(tr("Error"), tr("Inserting of Metakey failed, \"%1\" is not valid.").arg(keyName), "");
	}
}

void TreeViewModel::sink(ConfigNodePtr node, QStringList keys, QString path, const Key& key)
{
	if (keys.length() == 0)
		return;

	bool isLeaf = (keys.length() == 1);

	QString name =  keys.takeFirst();

	if (node->hasChild(name))
	{
		sink(node->getChildByName(name), keys, node->getPath() + "/" + name, key);
	}
	else
	{
		ConfigNodePtr newNode;

		if (isLeaf)
			newNode = ConfigNodePtr(new ConfigNode(name, (path + "/" + name), key, node->getChildren()));
		else
			newNode = ConfigNodePtr(new ConfigNode(name, (path + "/" + name), NULL, node->getChildren()));

		node->appendChild(newNode);

		sink(newNode, keys, node->getPath() + "/" + name, key);
	}
}

void TreeViewModel::populateModel()
{
	ConfigNodePtr system(new ConfigNode("system", "system", 0, this));
	ConfigNodePtr user(new ConfigNode("user", "user", Key("user", KEY_END), this));

	m_model.clear();
	m_model << system << user;

	m_keySet.rewind();

	while (m_keySet.next())
	{
		Key k = m_keySet.current().dup();
		QString currentKey = QString::fromStdString(k.getName());
		QStringList keys = currentKey.split("/");
		QString root = keys.takeFirst();

		if (root == "system")
		{
			sink(m_model.at(0), keys, "system", k);
		}
		else if (root == "user")
		{
			sink(m_model.at(1), keys, "user", k);
		}
		else
		{
			cerr << "TreeViewModel::populateModel: INVALID_KEY: " << currentKey.toStdString();
		}
	}
}

Key TreeViewModel::createNewKey(const QString& path, const QString& value, const QVariantMap metaData)
{
	Key key;
	key.setName(path.toStdString());
	key.setString(value.toStdString());

	for (QVariantMap::const_iterator iter = metaData.begin(); iter != metaData.end(); iter++)
	{
		key.setMeta(iter.key().toStdString(), iter.value().toString().toStdString());
	}

	return key;
}

void TreeViewModel::append(ConfigNodePtr node)
{
	insertRow(rowCount(), node);
}

void TreeViewModel::synchronize()
{
	KDB kdb;

	try
	{
		kdb.get(m_keySet, "/");
	}
	catch (KDBException const& e)
	{
		emit showMessage(tr("Error"), tr("Could not read from configuration."), e.what());
	}

	collectCurrentKeySet();

	try
	{
		kdb.set(m_keySet, "/");
	}
	catch (KDBException const& e)
	{
		emit showMessage(tr("Error"), tr("Could not write to configuration."), e.what());
	}
}

void TreeViewModel::clearMetaModel()
{
	beginResetModel();
	m_model.clear();
	endResetModel();
}

void TreeViewModel::unMountBackend(QString backendName)
{
	const string keyName = string(Backends::mountpointsPath) + "/"  + backendName.toStdString();
	Key x(keyName, KEY_END);
	m_keySet.cut(x);

	TreeViewModel *mountPoint;

	QStringList path = QString::fromStdString(keyName).split("/");
	path.removeLast();

	ConfigNodePtr node;

	QString root = path.takeFirst();

	if(root == "system")
		node = m_model.at(0);
	else if(root == "user")
		node = m_model.at(1);

	while(path.length() > 0){
		QString name = path.takeFirst();
		node = node->getChildByName(name);
	}

	mountPoint = node->getChildren();

	mountPoint->removeRow(node->getChildIndexByName(backendName));

	synchronize();
}

void TreeViewModel::refresh()
{
	QList<ConfigNodePtr> newModel(m_model);

	beginResetModel();
	m_model.clear();

	foreach (ConfigNodePtr node, newModel)
	{
		m_model.append(node);
	}

	endResetModel();
}

int TreeViewModel::count() const
{
	return m_model.count();
}

QString TreeViewModel::getCurrentArrayNo() const
{
	ConfigNodePtr max(NULL);

	foreach(ConfigNodePtr node, m_model){
		if(node->getName().startsWith("#")){
			max = node;
		}
	}

	if(max){
		Key k = max->getKey().dup();
		ckdb::elektraArrayIncName(k.getKey());
		return QString::fromStdString(k.getBaseName());
	}

	return "#0";
}

void TreeViewModel::refreshArrayNumbers()
{
	QList<ConfigNodePtr> arrayElements;

	foreach(ConfigNodePtr node, m_model){
		if(node->getName().startsWith("#")){
			arrayElements.append(node);
		}
	}

	if(!arrayElements.isEmpty()){

		arrayElements.at(0)->setName("#0");

		if(arrayElements.count() > 1){

			for(int i = 1; i < arrayElements.count(); i++){
				Key k = arrayElements.at(i - 1)->getKey().dup();
				ckdb::elektraArrayIncName(k.getKey());
				arrayElements.at(i)->setName(QString::fromStdString(k.getBaseName()));
			}
		}
	}
}

QStringList TreeViewModel::mountedBackends()
{
	collectCurrentKeySet();

	Backends::BackendInfoVector mtab = Backends::getBackendInfo(m_keySet);

	QStringList mountedBackends;

	for (Backends::BackendInfoVector::const_iterator it = mtab.begin(); it != mtab.end(); ++it)
	{
		mountedBackends.append(QString::fromStdString(it->name));
	}

	//cannot read the size of the QStringList in QML
	if (mountedBackends.isEmpty())
		mountedBackends.append("empty");

	return mountedBackends;
}

<<<<<<< HEAD
//void TreeViewModel::setToKdb()
//{
//	KDB kdb;

//	try
//	{
//		kdb.set(m_keySet, "/");
//	}
//	catch (KDBException const& e)
//	{
//		emit showMessage(tr("Error"), tr("Could not write to configuration."), e.what());
//	}
//}

//void TreeViewModel::getFromKdb()
//{
//	KDB kdb;

//	try
//	{
//		kdb.get(m_keySet, "/");
//	}
//	catch (KDBException const& e)
//	{
//		emit showMessage(tr("Error"), tr("Could not read from configuration."), e.what());
//	}
//}
=======
void TreeViewModel::setToKdb()
{
	KDB kdb;

	try
	{
		kdb.set(m_keySet, "/");
	}
	catch (KDBException const& e)
	{
		emit showMessage(tr("Error"), tr("Synchronizing failed."), e.what());
	}
}

void TreeViewModel::getFromKdb()
{
	KDB kdb;

	try
	{
		kdb.get(m_keySet, "/");
	}
	catch (KDBException const& e)
	{
		emit showMessage(tr("Error"), tr("Could not read from configuration."), e.what());
	}
}
>>>>>>> 5416cf70

QHash<int, QByteArray> TreeViewModel::roleNames() const
{
	QHash<int, QByteArray> roles;

	roles[NameRole] = "name";
	roles[PathRole] = "path";
	roles[ValueRole] = "value";
	roles[ChildCountRole] = "childCount";
	roles[ChildrenRole] = "children";
	roles[ChildrenHaveNoChildrenRole] = "childrenHaveNoChildren";
	roles[MetaValueRole] = "metaValue";
	roles[NodeRole] = "node";
	roles[ParentModelRole] = "parentModel";
	roles[IndexRole] = "index";
	roles[IsNullRole] = "isNull";
	roles[IsExpandedRole] = "isExpanded";

	return roles;
}

void TreeViewModel::showConfigNodeMessage(QString title, QString text, QString detailedText)
{
	emit showMessage(title, text, detailedText);
}<|MERGE_RESOLUTION|>--- conflicted
+++ resolved
@@ -696,10 +696,10 @@
 	return mountedBackends;
 }
 
-<<<<<<< HEAD
 //void TreeViewModel::setToKdb()
 //{
 //	KDB kdb;
+
 
 //	try
 //	{
@@ -724,35 +724,6 @@
 //		emit showMessage(tr("Error"), tr("Could not read from configuration."), e.what());
 //	}
 //}
-=======
-void TreeViewModel::setToKdb()
-{
-	KDB kdb;
-
-	try
-	{
-		kdb.set(m_keySet, "/");
-	}
-	catch (KDBException const& e)
-	{
-		emit showMessage(tr("Error"), tr("Synchronizing failed."), e.what());
-	}
-}
-
-void TreeViewModel::getFromKdb()
-{
-	KDB kdb;
-
-	try
-	{
-		kdb.get(m_keySet, "/");
-	}
-	catch (KDBException const& e)
-	{
-		emit showMessage(tr("Error"), tr("Could not read from configuration."), e.what());
-	}
-}
->>>>>>> 5416cf70
 
 QHash<int, QByteArray> TreeViewModel::roleNames() const
 {
