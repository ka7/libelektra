--- conflicted
+++ resolved
@@ -645,11 +645,6 @@
 		std::cout << "guitest: after get" << std::endl;
 		printKeys (ours, ours, ours);
 #endif
-<<<<<<< HEAD
-		m_base = ours;
-=======
-
->>>>>>> 5083a51b
 		createNewNodes (ours);
 	}
 	catch (MergingKDBException const & exc)
@@ -659,27 +654,11 @@
 		std::cout << "guitest: exception: now after set" << std::endl;
 		printKeys (theirs, result, ours);
 #endif
-<<<<<<< HEAD
-			m_base = result;
-			createNewNodes (result);
-		}
-		catch (KDBException const & e)
-		{
-			emit showMessage (tr ("Error"), tr ("Synchronizing failed, could not write merged configuration."), e.what ());
-		}
-		catch (QStringList const & conflicts)
-		{
-			emit showMessage (tr ("Error"), tr ("Synchronizing failed, conflicts occured."), conflicts.join ("\n"));
-		}
-=======
-
-		QStringList conflicts = getConflicts (exc.getConflicts ());
 		emit showMessage (tr ("Error"), tr ("Synchronizing failed, conflicts occured."), conflicts.join ("\n"));
 	}
 	catch (KDBException const & e)
 	{
 		emit showMessage (tr ("Error"), tr ("Synchronizing failed, could not write merged configuration."), e.what ());
->>>>>>> 5083a51b
 	}
 }
 
