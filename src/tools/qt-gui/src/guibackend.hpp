#ifndef GUIBACKEND_HPP
#define GUIBACKEND_HPP

#include <QObject>
#include <QStringList>
#include <backend.hpp>
#include "treeviewmodel.hpp"

class GUIBackend : public QObject
{
	Q_OBJECT

public:
	explicit GUIBackend(QObject *parent = 0);
	GUIBackend(const GUIBackend &other);
<<<<<<< HEAD


=======
>>>>>>> 7698f324

	/**
	 * @brief Creates a new backend on a mountpoint.
	 *
	 * @param mountpoint The mountpoint of the new backend.
	 */
	Q_INVOKABLE void			createBackend(const QString &mountpoint);

	/**
<<<<<<< HEAD
	 * @brief Add a path
	 *
	 * @param path ...
	 * @return void
=======
	 * @brief Add path to a backend fallback file.
	 *
	 * @param path The path to a backend fallback file.
>>>>>>> 7698f324
	 */
	Q_INVOKABLE void			addPath(const QString &path);

	/**
<<<<<<< HEAD
	 * @brief ...
	 *
	 * @param name ...
	 * @param config ...
	 * @return void
=======
	 * @brief Add a plugin to a backend.
	 *
	 * @param name The name of the plugin.
	 * @param config The configuration for the plugin.
>>>>>>> 7698f324
	 */
	Q_INVOKABLE void			addPlugin(QString name, TreeViewModel *pluginConfig);

	/**
<<<<<<< HEAD
	 * @brief ...
	 *
	 * @param pluginName ...
	 * @return QString
=======
	 * @brief Provides information about a plugin.
	 *
	 * @param pluginName The plugin.
	 * @return The information about the plugin.
>>>>>>> 7698f324
	 */
	Q_INVOKABLE QString			pluginInfo(QString pluginName) const;

	/**
<<<<<<< HEAD
	 * @brief ...
	 *
	 * @return QString
=======
	 * @brief Returns a list of currently used mountpoints.
	 *
	 * @return A list of currently used mountpoints.
>>>>>>> 7698f324
	 */
	Q_INVOKABLE QString			mountPoints() const;

	/**
<<<<<<< HEAD
	 * @brief ...
	 *
	 * @param includeStorage ...
	 * @param includeResolver ...
	 * @return QStringList
=======
	 * @brief Returns a list of all currently available plugins.
	 *
	 * @param includeStorage Determines if storage plugins should be included in the list.
	 * @param includeResolver Determines if resolver plugins should be included in the list.
	 *
	 * @return A list of all currently available plugins.
>>>>>>> 7698f324
	 */
	Q_INVOKABLE QStringList 	availablePlugins(bool includeStorage, bool includeResolver) const;

	/**
<<<<<<< HEAD
	 * @brief ...
	 *
	 * @return QStringList
=======
	 * @brief Returns a list of all currently available namefilters.
	 *
	 * @return A list of all currently available namefilters.
>>>>>>> 7698f324
	 */
	Q_INVOKABLE QStringList 	nameFilters();

	/**
<<<<<<< HEAD
	 * @brief ...
	 *
	 * @return void
=======
	 * @brief Writes the current backend permanently to storage.
>>>>>>> 7698f324
	 */
	Q_INVOKABLE void			serialise();

	/**
<<<<<<< HEAD
	 * @brief ...
	 *
	 * @return bool
=======
	 * @brief Returns if the current backend is validated.
	 *
	 * @return If the current backend is validated.
>>>>>>> 7698f324
	 */
	Q_INVOKABLE bool			validated();

	/**
<<<<<<< HEAD
	 * @brief ...
	 *
	 * @return void
=======
	 * @brief Deletes the current backend.
>>>>>>> 7698f324
	 */
	Q_INVOKABLE void			deleteBackend();

private:
	kdb::tools::Backend*	m_backend;
	kdb::KeySet				m_mountConf;
	kdb::KDB				m_kdb;
	QString					m_name;

signals:
	void showMessage(QString title, QString text, QString detailedText) const;
};

#endif // GUIBACKEND_HPP<|MERGE_RESOLUTION|>--- conflicted
+++ resolved
@@ -13,11 +13,7 @@
 public:
 	explicit GUIBackend(QObject *parent = 0);
 	GUIBackend(const GUIBackend &other);
-<<<<<<< HEAD
 
-
-=======
->>>>>>> 7698f324
 
 	/**
 	 * @brief Creates a new backend on a mountpoint.
@@ -27,126 +23,66 @@
 	Q_INVOKABLE void			createBackend(const QString &mountpoint);
 
 	/**
-<<<<<<< HEAD
-	 * @brief Add a path
-	 *
-	 * @param path ...
-	 * @return void
-=======
 	 * @brief Add path to a backend fallback file.
 	 *
 	 * @param path The path to a backend fallback file.
->>>>>>> 7698f324
 	 */
 	Q_INVOKABLE void			addPath(const QString &path);
 
 	/**
-<<<<<<< HEAD
-	 * @brief ...
-	 *
-	 * @param name ...
-	 * @param config ...
-	 * @return void
-=======
 	 * @brief Add a plugin to a backend.
 	 *
 	 * @param name The name of the plugin.
 	 * @param config The configuration for the plugin.
->>>>>>> 7698f324
 	 */
 	Q_INVOKABLE void			addPlugin(QString name, TreeViewModel *pluginConfig);
 
 	/**
-<<<<<<< HEAD
-	 * @brief ...
-	 *
-	 * @param pluginName ...
-	 * @return QString
-=======
 	 * @brief Provides information about a plugin.
 	 *
 	 * @param pluginName The plugin.
 	 * @return The information about the plugin.
->>>>>>> 7698f324
 	 */
 	Q_INVOKABLE QString			pluginInfo(QString pluginName) const;
 
 	/**
-<<<<<<< HEAD
-	 * @brief ...
-	 *
-	 * @return QString
-=======
 	 * @brief Returns a list of currently used mountpoints.
 	 *
 	 * @return A list of currently used mountpoints.
->>>>>>> 7698f324
 	 */
 	Q_INVOKABLE QString			mountPoints() const;
 
 	/**
-<<<<<<< HEAD
-	 * @brief ...
-	 *
-	 * @param includeStorage ...
-	 * @param includeResolver ...
-	 * @return QStringList
-=======
 	 * @brief Returns a list of all currently available plugins.
 	 *
 	 * @param includeStorage Determines if storage plugins should be included in the list.
 	 * @param includeResolver Determines if resolver plugins should be included in the list.
 	 *
 	 * @return A list of all currently available plugins.
->>>>>>> 7698f324
 	 */
 	Q_INVOKABLE QStringList 	availablePlugins(bool includeStorage, bool includeResolver) const;
 
 	/**
-<<<<<<< HEAD
-	 * @brief ...
-	 *
-	 * @return QStringList
-=======
 	 * @brief Returns a list of all currently available namefilters.
 	 *
 	 * @return A list of all currently available namefilters.
->>>>>>> 7698f324
 	 */
 	Q_INVOKABLE QStringList 	nameFilters();
 
 	/**
-<<<<<<< HEAD
-	 * @brief ...
-	 *
-	 * @return void
-=======
 	 * @brief Writes the current backend permanently to storage.
->>>>>>> 7698f324
 	 */
 	Q_INVOKABLE void			serialise();
 
 	/**
-<<<<<<< HEAD
-	 * @brief ...
-	 *
-	 * @return bool
-=======
 	 * @brief Returns if the current backend is validated.
 	 *
 	 * @return If the current backend is validated.
->>>>>>> 7698f324
 	 */
 	Q_INVOKABLE bool			validated();
 
 	/**
-<<<<<<< HEAD
-	 * @brief ...
-	 *
-	 * @return void
-=======
 	 * @brief Deletes the current backend.
->>>>>>> 7698f324
 	 */
 	Q_INVOKABLE void			deleteBackend();
 
