--- conflicted
+++ resolved
@@ -662,42 +662,6 @@
 module:python
 
 number:113
-<<<<<<< HEAD
-description:Failed to initialize the crypto library.
-severity:error
-ingroup:plugin
-module:crypto
-
-number:114
-description:The crypto library reported an internal error.
-severity:error
-ingroup:plugin
-module:crypto
-
-number:115
-description:Encryption failed due to an error reported by the crypto library.
-severity:error
-ingroup:plugin
-module:crypto
-
-number:116
-description:Decryption failed due to an error reported by the crypto library.
-severity:error
-ingroup:plugin
-module:crypto
-
-number:117
-description:Decryption failed due to an error reported by the crypto library.
-severity:warning
-ingroup:plugin
-module:crypto
-
-number:118
-description:The configuration is invalid or incomplete.
-severity:error
-ingroup:plugin
-module:crypto
-=======
 description:couldnt open file
 severity:error
 ingroup:plugin
@@ -768,4 +732,39 @@
 severity:error
 ingroup:plugin
 module:calculate
->>>>>>> 05a75c49
+
+number:150
+description:Failed to initialize the crypto library.
+severity:error
+ingroup:plugin
+module:crypto
+
+number:151
+description:The crypto library reported an internal error.
+severity:error
+ingroup:plugin
+module:crypto
+
+number:152
+description:Encryption failed due to an error reported by the crypto library.
+severity:error
+ingroup:plugin
+module:crypto
+
+number:153
+description:Decryption failed due to an error reported by the crypto library.
+severity:error
+ingroup:plugin
+module:crypto
+
+number:154
+description:Decryption failed due to an error reported by the crypto library.
+severity:warning
+ingroup:plugin
+module:crypto
+
+number:155
+description:The configuration is invalid or incomplete.
+severity:error
+ingroup:plugin
+module:crypto