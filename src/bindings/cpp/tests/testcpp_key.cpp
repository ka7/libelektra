#include <tests.hpp>

#include <vector>
#include <string>
#include <stdexcept>

void test_null()
{
	cout << "testing null" << endl;

	Key key0(static_cast<ckdb::Key*>(0));
	succeed_if (!key0, "key should evaluate to false");
	succeed_if (key0.isNull(), "key should evaluate to false");

	key0 = static_cast<ckdb::Key*>(0);
	succeed_if (!key0, "key should evaluate to false");
	succeed_if (key0.isNull(), "key should evaluate to false");

	key0.release();
	succeed_if (!key0, "key should evaluate to false");
	succeed_if (key0.isNull(), "key should evaluate to false");
}

void test_keynew()
{
	cout << "testing keynew" << endl;

	char array[] = "here is some data stored";

	Key key0;
	succeed_if( key0, "key should evaluate to true");
	succeed_if( key0.getName() == "", "key0 has wrong name");

	// Empty key
	Key key1 ("", KEY_END);
	succeed_if( key1, "key should evaluate to true");
	succeed_if( key1.getName() == "", "key0 has wrong name");

	// Key with name
	Key key2 ("system/sw/test", KEY_END);
	succeed_if (key2.getBaseName() == "test", "wrong base name");
	succeed_if( key2.getName() == "system/sw/test", "key2 has wrong name");
	succeed_if (key2.getDirName() == "system/sw", "wrong dir name");
	key2.copy(key0);
	succeed_if( key2.getName() == "", "key0 has wrong name");
	succeed_if (key2.getBaseName() == "", "wrong base name");
	succeed_if (key2.getDirName() == "", "wrong dir name");


	// Key with name
	Key key3 ("system/sw/test", KEY_END);
	succeed_if(key3.getName() == "system/sw/test", "key3 has wrong name");
	succeed_if(key3.getBaseName() == "test", "wrong base name");
	succeed_if (key3.getDirName() == "system/sw", "wrong dir name");
	key3.setName("system/other/name");
	succeed_if(key3.getName() == "system/other/name", "key3 has wrong name");
	succeed_if(key3.getBaseName() == "name", "wrong base name");
	succeed_if (key3.getDirName() == "system/other", "wrong dir name");
	key3.addBaseName("base");
	succeed_if(key3.getName() == "system/other/name/base", "key3 has wrong name");
	succeed_if(key3.getBaseName() == "base", "wrong base name");
	succeed_if (key3.getDirName() == "system/other/name", "wrong dir name");
	key3.setBaseName("name");
	succeed_if(key3.getName() == "system/other/name/name", "key3 has wrong name");
	succeed_if(key3.getBaseName() == "name", "wrong base name");
	succeed_if (key3.getDirName() == "system/other/name", "wrong dir name");
	key3.setName("system/name");
	succeed_if(key3.getName() == "system/name", "key3 has wrong name");
	succeed_if(key3.getBaseName() == "name", "wrong base name");
	succeed_if (key3.getDirName() == "system", "wrong dir name");
	/*
	key3.addName("some/more");
	succeed_if(key3.getName() == "system/name/some/more", "key3 has wrong name");
	succeed_if(key3.getBaseName() == "more", "wrong base name");
	succeed_if (key3.getDirName() == "system/name/some", "wrong dir name");
	*/

	// Key with name + value
	Key key4 ("system/sw/test",
			KEY_VALUE, "test",
			KEY_END);
	succeed_if(key4.getName() == "system/sw/test", "key4 has wrong name");
	succeed_if(key4.getString() == "test", "key4 has wrong value");
	succeed_if(key4.get<string>() == "test", "key4 has wrong value");
	succeed_if(key4.getStringSize() == 5, "key4 has wrong value size");
	key4.setString("test");
	succeed_if(key4.getString() == "test", "key4 has wrong value");
	succeed_if(key4.get<string>() == "test", "key4 has wrong value");
	succeed_if(key4.getStringSize() == 5, "key4 has wrong value size");
	try
	{
		key4.getBinary();
		succeed_if (false, "string key did not throw after getting binary");
	}
	catch (KeyTypeMismatch const & ktm)
	{
		succeed_if (true, "string key did not throw after getting binary");
	}

	try
	{
		key4.get<int>();
		succeed_if (false, "string key did not throw after int");
	}
	catch (KeyTypeConversion const & ktm)
	{
		succeed_if (true, "string key did not throw after getting binary");
	}

	key4.setString("");
	succeed_if(key4.getString() == "", "key4 has wrong value");
	succeed_if(key4.isString(), "key4 is not string");
	succeed_if(!key4.isBinary(), "key4 is not string");
	succeed_if(key4.get<string>() == "", "key4 has wrong value");
	succeed_if(key4.getStringSize() == 1, "key4 has wrong value size");
	key4.setBinary("abc", 3);
	succeed_if(key4.isBinary(), "key4 is not string");
	succeed_if(!key4.isString(), "key4 is not string");
	try
	{
		key4.getString();
		succeed_if (false, "binary key did not throw after getting string");
	}
	catch (KeyTypeMismatch const & ktm)
	{
		succeed_if (true, "binary key did not throw after getting string");
	}
	std::string s("abc");
	s.resize(3);
	succeed_if(key4.getBinary() == s, "key4 has wrong binary value");
	succeed_if(key4.getBinarySize() == 3, "key4 has wrong value size");
	s[1] = 0;
	key4.setBinary("a\0c", 3);
	succeed_if(key4.getBinary() == s, "key4 has wrong binary value");
	succeed_if(key4.getBinarySize() == 3, "key4 has wrong value size");

#ifndef _WIN32
	// Key with name + UID/GID
	Key key5 ("system/sw/test",
			KEY_UID, 123,
			KEY_GID, 456,
			KEY_END);
	succeed_if(key5.getMeta<uid_t>("uid") == 123, "key5 UID no set correctly");
	succeed_if(key5.getMeta<gid_t>("gid") == 456, "key5 UID no set correctly");
	succeed_if(key5.getName() == "system/sw/test", "key5 has wrong name");

	// Key with name + MODE
	Key key6 ("system/sw/test",
			KEY_MODE, 0642,
			KEY_END);
	succeed_if(key6.getMeta<mode_t>("mode") == 642, "key6 mode no set correctly");
	succeed_if(key6.getName() == "system/sw/test", "key6 has wrong name");
	key6.setString("a very long string");
	succeed_if(key6.getString() == "a very long string", "key6 has wrong value");
	succeed_if(key6.get<string>() == "a very long string", "key6 has wrong value");
#endif

	// Key with name + owner
	Key key7 ("system/sw/test",
			KEY_OWNER, "yl",
			KEY_END);
	succeed_if( key7.getMeta<std::string>("owner") ==  "yl", "key7 owner not set correctly");
	succeed_if (!key7.isInactive(), "key should not be inactive");

	Key key8 ("system/valid/there",
			KEY_BINARY,
			KEY_SIZE, sizeof(array),
			KEY_VALUE, array,
			KEY_END);
	succeed_if(key8.getName() == "system/valid/there", "key8 has wrong name");
	succeed_if(key8.isBinary (), "Key should be binary");
	succeed_if(!key8.isString(), "Key should be binary");
	succeed_if(key8.getBinarySize() == sizeof(array), "Value size not correct");
	std::string getBack = key8.getBinary();
	succeed_if(memcmp(&getBack[0], array, sizeof(array)) == 0, "could not get correct value with keyGetBinary");
	succeed_if (key8.getBaseName() == "there", "wrong base name");

	Key key9("system/valid/.inactive", KEY_COMMENT, "inactive key", KEY_END);
	succeed_if (key9.isInactive(), "key should be inactive");
	succeed_if (key9.getMeta<std::string>("comment") == "inactive key", "comment failed");
	succeed_if (key9.getBaseName() == ".inactive", "wrong base name");

	std::string name = "system/valid/name";
	Key keyA(name, KEY_END);
	succeed_if (keyA.getName() == "system/valid/name", "keyA has wrong name");
	succeed_if (keyA.getBaseName() == "name", "keyA wrong base name");

	Key keyB("", KEY_END);
	keyB.setBinary(0, 0);
	succeed_if (keyB.isBinary(), "should be binary");
	succeed_if (keyB.getBinary() == "", "Binary should be a nullpointer");
	succeed_if (keyB.getValue() == 0, "Binary should be a nullpointer");

	keyB.setBinary(0, 1);
	succeed_if (keyB.isBinary(), "should be binary");
	succeed_if (keyB.getBinary() == "", "Binary should be a nullpointer");
	succeed_if (keyB.getValue() == 0, "Binary should be a nullpointer");
}

void test_constructor()
{
	cout << "testing constructor" << endl;

	ckdb::Key *ck = ckdb::keyNew(0);
	Key k = ck; // constructor with (ckdb::Key)

	/*
	cout << "ck:   " << (void*)ck << endl;
	cout << "k:    " << (void*)&k << endl;
	cout << "k.ck: " << (void*)k.getKey() << endl;
	*/

	k.set<int>(30);
	succeed_if (k.get<int> () == 30, "could not get same int");
}

void test_setkey()
{
	cout << "testing setkey" << endl;

	ckdb::Key *ck;
	Key k;

	ck = ckdb::keyNew(0);
	k = ck; // operator= alias for setKey()

	/*
	cout << "ck:   " << (void*)ck << endl;
	cout << "k:    " << (void*)&k << endl;
	cout << "k.ck: " << (void*)k.getKey() << endl;
	*/

	k.set<int>(30);
	succeed_if (k.get<int> () == 30, "could not get same int");
}

void test_cast()
{
	cout << "testing cast" << endl;
	ckdb::Key *ck;
	Key *k;

	ck = ckdb::keyNew(0);
<<<<<<< HEAD
	k = reinterpret_cast<Key*>(&ck); // not copied on purpose
=======
	k = reinterpret_cast<Key*>(&ck); // no copy, just a cast
>>>>>>> e16fc9ec

	/*
	cout << "&ck:  " << (void*)&ck << endl;
	cout << "k:    " << (void*)&k << endl;
	cout << "ck:   " << (void*)ck << endl;
	cout << "k.ck: " << (void*)k->getKey() << endl;
	*/

	k->set<int>(30);
	succeed_if (k->get<int> () == 30, "could not get same int");

	ckdb::keyDel (ck);
}

void test_value ()
{
	cout << "testing value" << endl;
	Key test;
	succeed_if (test.getString() == "", "String should be empty");

	test.setString ("23.3");
	succeed_if (test.get<double> () >= 23.2, "could not get same double");
	succeed_if (test.get<double> () <= 23.4, "could not get same double");
	succeed_if (test.getBinarySize () == 5, "value size not correct");

	test.setString ("401");
	succeed_if (test.get<int> () == 401, "could not get same int");
	succeed_if (test.getBinarySize () == 4, "value size not correct");

	test.setString ("mystr");
	succeed_if (test.get<string> () == "mystr", "could not get same string");
	succeed_if (test.getBinarySize () == 6, "value size not correct");

	test.setString ("myoth");
	succeed_if (test.get<string> () == "myoth", "could not get same string");
	succeed_if (test.getBinarySize () == 6, "value size not correct");

	test.set<double> (23.3);
	succeed_if (test.getString() == "23.3", "could not get same double");
	succeed_if (test.getBinarySize () == 5, "value size not correct");

	test.set<int> (401);
	succeed_if (test.getString() == "401", "could not get same int");
	succeed_if (test.getBinarySize () == 4, "value size not correct");

	test.set<string> ("mystr");
	succeed_if (test.getString() == "mystr", "could not get same string");
	succeed_if (test.getBinarySize () == 6, "value size not correct");

	test.set<string> ("myoth");
	succeed_if (test.getString () == "myoth", "could not get same string");
	succeed_if (test.getBinarySize () == 6, "value size not correct");

	test.setMeta<std::string>("comment", "mycomment");
	succeed_if (test.getMeta<std::string>("comment") == "mycomment", "could not get same comment");
}

void test_exceptions ()
{
	cout << "testing exceptions" << endl;
	Key test;

	try {
		test.setName("no");
	} catch (kdb::KeyInvalidName)
	{
		succeed_if (test.getName() == "", "not set to noname");
	}

	test.setName ("user/name");
	succeed_if (test.getName() == "user/name", "could not get same name");

	try {
		test.setName("no");
	} catch (kdb::KeyInvalidName)
	{
		succeed_if (test.getName() == "", "not set to noname");
	}
}

void test_name()
{
	cout << "testing name" << endl;

	Key test;
	succeed_if (test.getName() == "", "Name should be empty");

	test.setName("user:markus/test");
	succeed_if (test.getName() == "user/test", "Wrong name");
	succeed_if (test.getFullName() == "user:markus/test", "Wrong full name");
	succeed_if (test.getMeta<std::string>("owner") == "markus", "Wrong owner");
	succeed_if (test.getNameSize() == 10, "wrong name size");
	succeed_if (test.getFullNameSize() == 17, "wrong full name size");
	succeed_if (!test.isSystem(), "key is system");
	succeed_if ( test.isUser(), "key is not user");

	test.setMeta<std::string>("owner", "gerald");
	succeed_if (test.getName() == "user/test", "Wrong name");
	succeed_if (test.getFullName() == "user:gerald/test", "Wrong full name");
	succeed_if (test.getMeta<std::string>("owner") == "gerald", "Wrong owner");
	succeed_if (test.getNameSize() == 10, "wrong name size");
	succeed_if (test.getFullNameSize() == 17, "wrong full name size");
	succeed_if (!test.isSystem(), "key is system");
	succeed_if ( test.isUser(), "key is not user");

	test.setName("system/test");
	test.setMeta<std::string>("owner", "markus");
	succeed_if (test.getName() == "system/test", "Wrong name");
	succeed_if (test.getFullName() == "system/test", "Wrong full name");
	succeed_if (test.getMeta<std::string>("owner") == "markus", "Wrong owner");
	succeed_if (test.getMeta<std::string>("owner") == "markus", "Wrong owner");
	succeed_if (test.getNameSize() == 12, "wrong name size");
	succeed_if (test.getFullNameSize() == 12, "wrong full name size");
	succeed_if ( test.isSystem(), "key is system");
	succeed_if (!test.isUser(), "key is not user");

	test.setName("user/dir/test");
	test.setBaseName ("mykey");
	succeed_if (test.getName() == "user/dir/mykey", "Basename did not work");
	test.setName (test.getName() + "/onedeeper"); // add basename is trivial
	succeed_if (test.getName().find('/') == 4, "user length"); // keyGetRootNameSize trivial

	// so we finally got a name, lets test below
	succeed_if (test.getName() == "user/dir/mykey/onedeeper", "Basename did not work");

	succeed_if (test.isBelow (Key("user", KEY_END)), "key is below");
	succeed_if (test.isBelow (Key("user/dir", KEY_END)), "key is below");
	succeed_if (test.isBelow (Key("user/dir/mykey", KEY_END)), "key is below");
	succeed_if (!test.isBelow (Key("user/dir/mykey/onedeeper", KEY_END)), "key is not below (but same)");
	succeed_if (!test.isBelow (Key("user/otherdir", KEY_END)), "key is not below");

	succeed_if (test.isBelowOrSame (Key("user", KEY_END)), "key is below");
	succeed_if (test.isBelowOrSame (Key("user/dir", KEY_END)), "key is below");
	succeed_if (test.isBelowOrSame (Key("user/dir/mykey", KEY_END)), "key is below");
	succeed_if (test.isBelowOrSame (Key("user/dir/mykey/onedeeper", KEY_END)), "key is same");
	succeed_if (!test.isBelowOrSame (Key("user/otherdir", KEY_END)), "key is not below");

	succeed_if (test.isDirectBelow (Key("user/dir/mykey", KEY_END)), "key is direct below");
	succeed_if (!test.isDirectBelow (Key("user/dir/test", KEY_END)), "key is not direct below");
	succeed_if (!test.isDirectBelow (Key("user/dir", KEY_END)), "key is not direct below");
	succeed_if (!test.isDirectBelow (Key("user/dir/otherdir", KEY_END)), "key is not direct below");
	succeed_if (!test.isDirectBelow (Key("user/otherdir", KEY_END)), "key is not direct below");
	succeed_if (!test.isDirectBelow (Key("user", KEY_END)), "key is not direct below");
}

void f(Key)
{
	Key h ("user/infunction", KEY_END);
}

void test_ref()
{
	cout << "testing ref" << endl;

	Key zgr1 ("user/zgr1", KEY_END);
	{
		Key zgr2 ("user/zgr2", KEY_END);
		Key zgr3 ("user/zgr3", KEY_END);
		Key zgr4 ("user/zgr4", KEY_END);
		Key zgr5 ("user/zgr5", KEY_END);
		zgr2=zgr1;
		zgr3=zgr1;
		zgr4=zgr1;
	}

	f(zgr1);
	f(Key ("user/passed", KEY_END));

	Key test;
	test.setName("user:markus/test");

	Key ref1;
	ref1 = test; // operator =
	succeed_if(*ref1 == *test, "should point to the same object");

	succeed_if (test.getName() == "user/test", "wrong name");
	succeed_if (ref1.getName() == "user/test", "ref key wrong name");

	Key ref2 = test; // copy constructor
	succeed_if(*ref2 == *test, "should point to the same object");

	succeed_if (test.getName() == "user/test", "wrong name");
	succeed_if (ref2.getName() == "user/test", "ref key wrong name");

	const Key consttest ("user/test", KEY_END);
	Key ref3 = consttest; // const copy constructor
	succeed_if(*ref3 == *consttest, "should point to the same object");

	succeed_if (consttest.getName() == "user/test", "wrong name");
	succeed_if (ref3.getName() == "user/test", "ref key wrong name");
}

void test_dup()
{
	cout << "testing dup" << endl;

	Key test;
	test.setName("user:markus/test");

	Key dup0 = test.dup(); // directly call of dup()

	succeed_if (test.getName() == "user/test", "wrong name");
	succeed_if (dup0.getName() == "user/test", "dup key wrong name");

	Key dup1 = test.dup(); // directly call of dup()
	succeed_if (dup1.getName() == "user/test", "dup key wrong name");

	succeed_if(*test != *dup0, "should be other key")
	succeed_if(*test != *dup1, "should be other key")
}

void test_valid()
{
	cout << "Test if keys are valid or not" << endl;

	Key i1;
	succeed_if (!i1.isValid(), "key should not be valid");
	succeed_if (i1, "even though it is invalid, it is still not a null key");

	Key i2 ("", KEY_END);
	succeed_if (!i2.isValid(), "key should not be valid");
	succeed_if (i2, "even though it is invalid, it is still not a null key");

	vector<string> invalid_names;
	// invalid_names.push_back ("/abc");
	// invalid_names.push_back ("/");
	invalid_names.push_back ("use");
	invalid_names.push_back ("users");
	invalid_names.push_back ("users:");
	invalid_names.push_back ("syste");
	invalid_names.push_back ("systems");
	invalid_names.push_back ("system:abc");
	invalid_names.push_back ("error/somthing");
	invalid_names.push_back (".");
	invalid_names.push_back ("..");

	for (size_t i = 0; i<invalid_names.size(); ++i)
	{
		Key i3 (invalid_names[i], KEY_END);
		succeed_if (!i3.isValid(), "key " + invalid_names[i] + " should not be valid");
		succeed_if (i3, "even though it is invalid, it is still not a null key");
	}

	Key v1("user", KEY_END);
	succeed_if (v1.isValid(), "key should be valid");
	succeed_if (v1, "should be non-null too");

	Key v2("system", KEY_END);
	succeed_if (v2.isValid(), "key should be valid");
	succeed_if (v2, "should be non-null too");

	vector<string> valid_names;
	valid_names.push_back ("user/abc");
	valid_names.push_back ("user/s");
	valid_names.push_back ("system/s");
	valid_names.push_back ("user/error/somthing");
	valid_names.push_back ("system/");
	valid_names.push_back ("user/.");
	valid_names.push_back ("system/abc/..");
	valid_names.push_back ("system/abc/../more");

	for (size_t i = 0; i<valid_names.size(); ++i)
	{
		Key v3 (valid_names[i], KEY_END);
		succeed_if (v3.isValid(), "key should be valid");
		succeed_if (v3, "should not be a null key");
	}
}

void test_clear()
{
	cout << "Test clearing of keys" << endl;

	Key k1("user", KEY_END);
	Key k2 = k1;
	Key k3 = k1;

	succeed_if(k1.isValid(), "key should be valid");
	succeed_if(k2.isValid(), "key should be valid");
	succeed_if(k3.isValid(), "key should be valid");

	succeed_if(k1.getName() == "user", "name should be user");
	succeed_if(k2.getName() == "user", "name should be user");
	succeed_if(k3.getName() == "user", "name should be user");


	k1.clear();

	succeed_if(!k1.isValid(), "key should be invalid");
	succeed_if(!k2.isValid(), "key should be invalid");
	succeed_if(!k3.isValid(), "key should be invalid");

	succeed_if(k1.getName() == "", "name should be empty");
	succeed_if(k2.getName() == "", "name should be empty");
	succeed_if(k3.getName() == "", "name should be empty");

	k1.setMeta("test_meta", "meta_value");
	succeed_if(k1.getMeta<std::string>("test_meta") == "meta_value", "metadata not set correctly");
	succeed_if(k2.getMeta<std::string>("test_meta") == "meta_value", "metadata not set correctly");
	succeed_if(k3.getMeta<std::string>("test_meta") == "meta_value", "metadata not set correctly");

	k2.clear();

	succeed_if(!k1.getMeta<const Key>("test_meta"), "metadata not set correctly");
	succeed_if(!k2.getMeta<const Key>("test_meta"), "metadata not set correctly");
	succeed_if(!k3.getMeta<const Key>("test_meta"), "metadata not set correctly");
}

void test_cconv()
{
	cout << "Test conversion to C Key" << endl;

	Key k1("user", KEY_END);
	ckdb::Key * ck1 = k1.getKey();
	succeed_if(!strcmp(ckdb::keyName(ck1), "user"), "c key does not have correct name");
	succeed_if(!strcmp(ckdb::keyName(*k1), "user"), "c key does not have correct name");

	ck1 = k1.release();
	succeed_if(!strcmp(ckdb::keyName(ck1), "user"), "c key does not have correct name");
	ckdb::keyDel (ck1);
}

int main()
{
	cout << "KEY CLASS TESTS" << endl;
	cout << "===============" << endl << endl;

	test_null();
	test_constructor();
	test_setkey();
	test_cast();

	test_keynew();
	test_name();
	test_value();
	test_exceptions();
	test_dup();
	test_ref();
	test_valid();
	test_clear();
	test_cconv();

	cout << endl;
	cout << "testcpp_key RESULTS: " << nbTest << " test(s) done. " << nbError << " error(s)." << endl;
	return nbError;
}<|MERGE_RESOLUTION|>--- conflicted
+++ resolved
@@ -241,11 +241,7 @@
 	Key *k;
 
 	ck = ckdb::keyNew(0);
-<<<<<<< HEAD
-	k = reinterpret_cast<Key*>(&ck); // not copied on purpose
-=======
 	k = reinterpret_cast<Key*>(&ck); // no copy, just a cast
->>>>>>> e16fc9ec
 
 	/*
 	cout << "&ck:  " << (void*)&ck << endl;
