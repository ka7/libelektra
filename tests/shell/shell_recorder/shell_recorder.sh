#!/bin/bash

FILE=$1
Mountpoint=
DBFile=
Storage=
MountArgs=
DiffType=File
OutFile=$(mktemp)

RETCMP=
ERRORSCMP=
WARNINGSCMP=
STDOUTCMP=
STDERRCMP=
DIFFCMP=

BACKUP=0
TMPFILE=$(mktemp)

# variables to count up errors and tests
nbError=0
nbTest=0

if [ -z "@USE_CMAKE_KDB_COMMAND@" ]; then
        KDBCOMMAND="@KDB_COMMAND@"
else
        KDBCOMMAND="kdb"
fi



execute()
{
    proto="$@"
    if [ -z "$Mountpoint" ];
    then
        echo "Error: no mountpoint specified in script"
        exit 1
    fi 
    if [ -z "$DBFile" ];
    then
        DBFile=$($KDBCOMMAND file $Mountpoint 2>/dev/null)
    fi

    if [ "$BACKUP" -eq "1" ];
    then
        $KDBCOMMAND export $Mountpoint > "$TMPFILE" 2>/dev/null
        BACKUP=0
        $KDBCOMMAND rm -r $Mountpoint 2>/dev/null
    fi

    [ -z "$Storage" ] && Storage="dump"
    command=$(echo $proto | sed "s~\$Mountpoint~${Mountpoint}~g")
    command=$(echo $command | sed "s~\$File~${DBFile}~g")
    command=$(echo $command | sed "s~\$Storage~${Storage}~g")
    command=$(echo $command | sed "s~\$MountArgs~${MountArgs}~g")

    case "$DiffType" in 
        File)
            rm "${DBFile}.1" 2>/dev/null
            cp "${DBFile}" "${DBFile}.1" 2>/dev/null
            ;;
        Ini)
            rm ./previousState 2>/dev/null
            $KDBCOMMAND export $Mountpoint simpleini > ./previousState 2>/dev/null
            ;;
        Dump)
            rm ./previousState 2>/dev/null
            $KDBCOMMAND export $Mountpoint dump > ./previousState 2>/dev/null
            ;;
    esac

    echo "$command"

<<<<<<< HEAD
    printf "CMD: %s\0\n" "$command" >> "$OutFile"
=======
    printf "%s\0" "CMD: $command" >> $OutFile
>>>>>>> 15321373

    bash -c "$KDBCOMMAND $command 2>stderr 1>stdout"

    RETVAL="$?"

<<<<<<< HEAD
    printf "RET: %s\0\n" "$RETVAL" >> "$OutFile"
=======
    printf "%s\0" "RET: $RETVAL" >> $OutFile
>>>>>>> 15321373

    if [ ! -z "$RETCMP" ];
    then
        nbTest=$(( nbTest + 1 ))
        echo "$RETVAL" | grep -Ewq $RETCMP
        if [ "$?" -ne "0" ];
        then
            echo "Return value $RETVAL doesn't match $RETCMP"
<<<<<<< HEAD
            printf "=== FAILED return value doesn't match expected pattern %s\0\n" "$RETCMP" >> "$OutFile"
            nbError=$(( nbError + 1 ))
=======
            printf "%s\0" "=== FAILED return value doesn't match expected pattern $RETCMP" >> $OutFile
>>>>>>> 15321373
        fi
    fi

    DIFF=
    case "$DiffType" in
        File)
            DIFF=$(diff -N --text "${DBFile}" "${DBFile}.1" 2>/dev/null)
            ;;
        Ini)
            $KDBCOMMAND export $Mountpoint simpleini > ./newState 2>/dev/null
            DIFF=$(diff -N --text ./previousState ./newState 2>/dev/null)
            rm ./newState 2>/dev/null
            rm ./previousState 2>/dev/null
            ;;
        Dump)
            $KDBCOMMAND export $Mountpoint dump > ./newState 2>/dev/null
            DIFF=$(diff -N --text ./previousState ./newState 2>/dev/null)
            rm ./newState 2>/dev/null
            rm ./previousState 2>/dev/null
            ;;
    esac



    STDERR=$(cat ./stderr)

<<<<<<< HEAD
    printf "STDERR: %s\0\n" "$STDERR" >> "$OutFile"
=======
    printf "%s\0" "STDERR: $STDERR" >> $OutFile
>>>>>>> 15321373
    if [ ! -z "$STDERRCMP" ];
    then
        nbTest=$(( nbTest + 1 ))
        echo "$STDERR" | grep -Eqz --text "$STDERRCMP"
        if [ "$?" -ne "0" ];
        then
            echo "STDERR doesn't match $STDERRCMP"
<<<<<<< HEAD
            printf "=== FAILED stderr doesn't match expected patter %s\0\n" "$STDERRCMP" >> "$OutFile"
            nbError=$(( nbError + 1 ))
=======
            printf "%s\0" "=== FAILED stderr doesn't match expected patter $STDERRCMP" >> $OutFile
>>>>>>> 15321373
        fi
    fi



    STDOUT=$(cat ./stdout)

<<<<<<< HEAD
    printf "STDOUT: %s\0\n" "$STDOUT" >> "$OutFile"
=======
    printf "%s\0" "STDOUT: $STDOUT" >> $OutFile
>>>>>>> 15321373
    if [ ! -z "$STDOUTCMP" ];
    then
        nbTest=$(( nbTest + 1 ))
        echo "$STDOUT" | grep -Eqz --text "$STDOUTCMP"
        if [ "$?" -ne "0" ];
        then
            echo "STDOUT doesn't match $STDOUTCMP"
<<<<<<< HEAD
            printf "=== FAILED stdout doesn't match expected pattern %s\0\n" "$STDOUTCMP" >> "$OutFile"
            nbError=$(( nbError + 1 ))
=======
            printf "%s\0" "=== FAILED stdout doesn't match expected pattern $STDOUTCMP" >> $OutFile
>>>>>>> 15321373
        fi
    fi



    WARNINGS=$(echo "$STDERR" | grep -Po "(?<=Warning number: )([[:digit:]]*)" | tr '\n' ',')

<<<<<<< HEAD
    printf "WARNINGS: %s\0\n" "$WARNINGS" >> "$OutFile"
=======
    printf "%s\0" "WARNINGS: $WARNINGS" >> $OutFile
>>>>>>> 15321373
    if [ ! -z "$WARNINGSCMP" ];
    then
        nbTest=$(( nbTest + 1 ))
        echo "$WARNINGS" | grep -Eqz --text "($WARNINGSCMP)"
        if [ "$?" -ne "0" ];
        then
            echo "WARNINGS doesn't match $WARNINGSCMP"
<<<<<<< HEAD
            printf "=== FAILED Warnings don't match expected pattern %s\0\n" "$WARNINGSCMP" >> "$OutFile"
            nbError=$(( nbError + 1 ))
=======
            printf "%s\0" "=== FAILED Warnings don't match expected pattern $WARNINGSCMP" >> $OutFile
>>>>>>> 15321373
        fi
    fi




    ERRORS=$(echo "$STDERR" | grep -Po "(?<=Error \(\#)([[:digit:]]*)" | tr '\n' ',')


<<<<<<< HEAD
    printf "ERRORS: %s\0\n" "$ERRORS" >> "$OutFile"
=======
    printf "%s\0" "ERRORS: $ERRORS" >> $OutFile
>>>>>>> 15321373
    if [ ! -z "$ERRORSCMP" ];
    then
        nbTest=$(( nbTest + 1 ))
        echo "$ERRORS" | grep -Eqz --text "($ERRORSCMP)"
        if [ "$?" -ne "0" ];
        then
            echo "ERRORS doesn't match $ERRORSCMP"
<<<<<<< HEAD
            printf "=== FAILED Errors don't match expected pattern %s\0\n" "$ERRORSCMP" >> "$OutFile"
            nbError=$(( nbError + 1 ))
=======
            printf "%s\0" "=== FAILED Errors don't match expected pattern $ERRORSCMP" >> $OutFile
>>>>>>> 15321373
        fi
    fi



<<<<<<< HEAD
    printf "DIFF: \0\n" "%s" >> "$OutFile"
=======
    printf "%s\0" "DIFF: $DIFF" >> $OutFile
>>>>>>> 15321373
    if [ ! -z "$DIFFCMP" ];
    then
        nbTest=$(( nbTest + 1 ))
        echo "$DIFF" | grep -Eqz --text "($DIFFCMP)"
        if [ "$?" -ne "0" ];
        then
            echo "Changes to $DBFile don't match $DIFFCMP"
<<<<<<< HEAD
            printf "=== FAILED changes to database file (%s) don't match %s\0\n" "$DBFile" "$DIFFCMP" >> "$OutFile"
            nbError=$(( nbError + 1 ))
=======
            printf "%s\0" "=== FAILED changes to database file ($DBFILE) don't match $DIFFCMP" >> $OutFile
>>>>>>> 15321373
        fi
    fi


    echo >> "$OutFile"
}

run_script()
{
    while read line;
    do
        OP=
        ARG=
        cmd=$(echo $line|cut -d ' ' -f1)
        case "$cmd" in
            Mountpoint:)
                Mountpoint=$(echo $line|cut -d ' ' -f2)
                ;;
            File:)
                DBFile=$(echo $line|cut -d ' ' -f2)
                ;;
            Storage:)
                Storage=$(echo $line|cut -d ' ' -f2)
                ;;
            MountArgs:)
                MountArgs=$(echo $line|cut -d ' ' -f2-)
                ;;
            Echo:)
                echo "$(echo $line|cut -d ' ' -f2-)"
                ;;
            DiffType:)
                DiffType=$(echo $line|cut -d ' ' -f2)
                ;;
            RET:)
                RETCMP=$(echo $line|cut -d ' ' -f2-)
                ;;
            ERRORS:)
                ERRORSCMP=$(echo $line|cut -d ' ' -f2-)
                ;;
            WARNINGS:)
                WARNINGSCMP=$(echo $line|cut -d ' ' -f2-)
                ;;
            STDOUT:)
                STDOUTCMP=$(echo $line|cut -d ' ' -f2-)
                ;;
            STDERR:)
                STDERRCMP=$(echo $line|cut -d ' ' -f2-)
                ;;
            DIFF:)
                DIFFCMP=$(echo $line|cut -d ' ' -f2-)
                ;;
            \<)
                OP="$cmd"
                ARG=$(echo $line|cut -d ' ' -f2-)
                ;;
        esac
        if [ "$OP" = "<" ];
        then
            execute "$ARG"
            RETCMP=
            ERRORSCMP=
            WARNINGSCMP=
            STDOUTCMP=
            STDERRCMP=
            DIFFCMP=
        fi
    done < "$FILE"
}

rm ./stdout 2>/dev/null
rm ./stderr 2>/dev/null

if [ "$#" -lt "1" ] || [ "$#" -gt "2" ];
then
    echo "Usage: ./shell_recorder inputscript [protocol to compare]"
<<<<<<< HEAD
    rm "$OutFile"
=======
    rm $OutFile
>>>>>>> 15321373
    exit 0
fi

BACKUP=1

echo "protocol file: $OutFile"

run_script

$KDBCOMMAND rm -r "$Mountpoint" 2>/dev/null
cat "$TMPFILE" | $KDBCOMMAND import $Mountpoint 2>/dev/null
rm "${DBFile}.1" 2>/dev/null

EVAL=0

if [ "$#" -eq "1" ];
then
    echo -n "shell_recorder $1 RESULTS: $nbTest test(s) done"
    echo " $nbError error(s)."
    EVAL=$nbError
fi

if [ "$#" -eq "2" ];
then
    RESULT=$(diff -N --text "$2" "$OutFile" 2>/dev/null)
    if [ "$?" -ne "0" ];
    then
<<<<<<< HEAD
        printf "=======================================\nReplay test failed, protocols differ\n"
        echo "$RESULT"
        printf "\n"
        EVAL=1
    else
         printf "=======================================\nReplay test succeeded\n"
=======
        printf "%s\0" "=======================================\nReplay test failed, protocols differ"
        echo "$RESULT"
        printf "%s\0" "\n\n"
        EVAL=1
    else
        printf "%s\0" "=======================================\nReplay test succeeded"
>>>>>>> 15321373
    fi
fi


rm ./stdout 2>/dev/null
rm ./stderr 2>/dev/null

rm "${TMPFILE}"
exit "$EVAL"<|MERGE_RESOLUTION|>--- conflicted
+++ resolved
@@ -73,21 +73,13 @@
 
     echo "$command"
 
-<<<<<<< HEAD
-    printf "CMD: %s\0\n" "$command" >> "$OutFile"
-=======
     printf "%s\0" "CMD: $command" >> $OutFile
->>>>>>> 15321373
 
     bash -c "$KDBCOMMAND $command 2>stderr 1>stdout"
 
     RETVAL="$?"
 
-<<<<<<< HEAD
-    printf "RET: %s\0\n" "$RETVAL" >> "$OutFile"
-=======
     printf "%s\0" "RET: $RETVAL" >> $OutFile
->>>>>>> 15321373
 
     if [ ! -z "$RETCMP" ];
     then
@@ -96,12 +88,8 @@
         if [ "$?" -ne "0" ];
         then
             echo "Return value $RETVAL doesn't match $RETCMP"
-<<<<<<< HEAD
-            printf "=== FAILED return value doesn't match expected pattern %s\0\n" "$RETCMP" >> "$OutFile"
-            nbError=$(( nbError + 1 ))
-=======
             printf "%s\0" "=== FAILED return value doesn't match expected pattern $RETCMP" >> $OutFile
->>>>>>> 15321373
+            nbError=$(( nbError + 1 ))
         fi
     fi
 
@@ -128,11 +116,8 @@
 
     STDERR=$(cat ./stderr)
 
-<<<<<<< HEAD
-    printf "STDERR: %s\0\n" "$STDERR" >> "$OutFile"
-=======
+
     printf "%s\0" "STDERR: $STDERR" >> $OutFile
->>>>>>> 15321373
     if [ ! -z "$STDERRCMP" ];
     then
         nbTest=$(( nbTest + 1 ))
@@ -140,12 +125,8 @@
         if [ "$?" -ne "0" ];
         then
             echo "STDERR doesn't match $STDERRCMP"
-<<<<<<< HEAD
-            printf "=== FAILED stderr doesn't match expected patter %s\0\n" "$STDERRCMP" >> "$OutFile"
-            nbError=$(( nbError + 1 ))
-=======
             printf "%s\0" "=== FAILED stderr doesn't match expected patter $STDERRCMP" >> $OutFile
->>>>>>> 15321373
+            nbError=$(( nbError + 1 ))
         fi
     fi
 
@@ -153,11 +134,7 @@
 
     STDOUT=$(cat ./stdout)
 
-<<<<<<< HEAD
-    printf "STDOUT: %s\0\n" "$STDOUT" >> "$OutFile"
-=======
     printf "%s\0" "STDOUT: $STDOUT" >> $OutFile
->>>>>>> 15321373
     if [ ! -z "$STDOUTCMP" ];
     then
         nbTest=$(( nbTest + 1 ))
@@ -165,12 +142,8 @@
         if [ "$?" -ne "0" ];
         then
             echo "STDOUT doesn't match $STDOUTCMP"
-<<<<<<< HEAD
-            printf "=== FAILED stdout doesn't match expected pattern %s\0\n" "$STDOUTCMP" >> "$OutFile"
-            nbError=$(( nbError + 1 ))
-=======
             printf "%s\0" "=== FAILED stdout doesn't match expected pattern $STDOUTCMP" >> $OutFile
->>>>>>> 15321373
+            nbError=$(( nbError + 1 ))
         fi
     fi
 
@@ -178,11 +151,7 @@
 
     WARNINGS=$(echo "$STDERR" | grep -Po "(?<=Warning number: )([[:digit:]]*)" | tr '\n' ',')
 
-<<<<<<< HEAD
-    printf "WARNINGS: %s\0\n" "$WARNINGS" >> "$OutFile"
-=======
     printf "%s\0" "WARNINGS: $WARNINGS" >> $OutFile
->>>>>>> 15321373
     if [ ! -z "$WARNINGSCMP" ];
     then
         nbTest=$(( nbTest + 1 ))
@@ -190,12 +159,8 @@
         if [ "$?" -ne "0" ];
         then
             echo "WARNINGS doesn't match $WARNINGSCMP"
-<<<<<<< HEAD
-            printf "=== FAILED Warnings don't match expected pattern %s\0\n" "$WARNINGSCMP" >> "$OutFile"
-            nbError=$(( nbError + 1 ))
-=======
             printf "%s\0" "=== FAILED Warnings don't match expected pattern $WARNINGSCMP" >> $OutFile
->>>>>>> 15321373
+            nbError=$(( nbError + 1 ))
         fi
     fi
 
@@ -205,11 +170,7 @@
     ERRORS=$(echo "$STDERR" | grep -Po "(?<=Error \(\#)([[:digit:]]*)" | tr '\n' ',')
 
 
-<<<<<<< HEAD
-    printf "ERRORS: %s\0\n" "$ERRORS" >> "$OutFile"
-=======
     printf "%s\0" "ERRORS: $ERRORS" >> $OutFile
->>>>>>> 15321373
     if [ ! -z "$ERRORSCMP" ];
     then
         nbTest=$(( nbTest + 1 ))
@@ -217,22 +178,14 @@
         if [ "$?" -ne "0" ];
         then
             echo "ERRORS doesn't match $ERRORSCMP"
-<<<<<<< HEAD
-            printf "=== FAILED Errors don't match expected pattern %s\0\n" "$ERRORSCMP" >> "$OutFile"
-            nbError=$(( nbError + 1 ))
-=======
             printf "%s\0" "=== FAILED Errors don't match expected pattern $ERRORSCMP" >> $OutFile
->>>>>>> 15321373
-        fi
-    fi
-
-
-
-<<<<<<< HEAD
-    printf "DIFF: \0\n" "%s" >> "$OutFile"
-=======
+            nbError=$(( nbError + 1 ))
+        fi
+    fi
+
+
+
     printf "%s\0" "DIFF: $DIFF" >> $OutFile
->>>>>>> 15321373
     if [ ! -z "$DIFFCMP" ];
     then
         nbTest=$(( nbTest + 1 ))
@@ -240,12 +193,8 @@
         if [ "$?" -ne "0" ];
         then
             echo "Changes to $DBFile don't match $DIFFCMP"
-<<<<<<< HEAD
-            printf "=== FAILED changes to database file (%s) don't match %s\0\n" "$DBFile" "$DIFFCMP" >> "$OutFile"
-            nbError=$(( nbError + 1 ))
-=======
             printf "%s\0" "=== FAILED changes to database file ($DBFILE) don't match $DIFFCMP" >> $OutFile
->>>>>>> 15321373
+            nbError=$(( nbError + 1 ))
         fi
     fi
 
@@ -321,11 +270,7 @@
 if [ "$#" -lt "1" ] || [ "$#" -gt "2" ];
 then
     echo "Usage: ./shell_recorder inputscript [protocol to compare]"
-<<<<<<< HEAD
-    rm "$OutFile"
-=======
     rm $OutFile
->>>>>>> 15321373
     exit 0
 fi
 
@@ -353,21 +298,12 @@
     RESULT=$(diff -N --text "$2" "$OutFile" 2>/dev/null)
     if [ "$?" -ne "0" ];
     then
-<<<<<<< HEAD
-        printf "=======================================\nReplay test failed, protocols differ\n"
-        echo "$RESULT"
-        printf "\n"
-        EVAL=1
-    else
-         printf "=======================================\nReplay test succeeded\n"
-=======
         printf "%s\0" "=======================================\nReplay test failed, protocols differ"
         echo "$RESULT"
         printf "%s\0" "\n\n"
         EVAL=1
     else
         printf "%s\0" "=======================================\nReplay test succeeded"
->>>>>>> 15321373
     fi
 fi
 
