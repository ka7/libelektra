--- conflicted
+++ resolved
@@ -2484,8 +2484,6 @@
 	ksDel(ks_c);
 }
 
-<<<<<<< HEAD
-=======
 void test_ksToArray()
 {
 	KeySet *ks = ksNew (5,
@@ -2544,7 +2542,6 @@
 	keyDel (k2);
 
 }
->>>>>>> e8870f9e
 
 int main(int argc, char** argv)
 {
