--- conflicted
+++ resolved
@@ -236,20 +236,12 @@
 	ksDel (ks1); // k1 and k2 deleted
 
 	ks1=ksNew(0);
-<<<<<<< HEAD
-	ks2=ksNew(0);
-=======
->>>>>>> 91802d92
 	k1=keyNew("user/k1", KEY_END);
 	succeed_if (keyGetRef(k1) == 0, "reference counter of new inserted key");
 	succeed_if (ksAppendKey(ks1, k1) == 1, "appending did not work");
 	succeed_if (ksGetSize(ks1) == 1, "size did not match");
 	succeed_if (keyGetRef(k1) == 1, "reference counter of new inserted key");
-<<<<<<< HEAD
-	succeed_if (ksAppendKey(ks2, k1) == 1, "appending the very same key");
-=======
 	succeed_if (ksAppendKey(ks1, k1) == 1, "appending the very same key");
->>>>>>> 91802d92
 	succeed_if (ksGetSize(ks1) == 1, "size did not match");
 	succeed_if (keyGetRef(k1) == 1, "reference counter of new inserted key should stay the same");
 
